--- conflicted
+++ resolved
@@ -36,13 +36,6 @@
         self.data_test_dir = 'data_test/'
         # 测试数据不会放在默认的data路径下，以免与已有的文件混淆
         # 使用测试数据库进行除"test_get_history_panel()"以外的其他全部测试
-<<<<<<< HEAD
-        from qteasy import QT_CONFIG
-        self.ds_db = DataSource(
-                'db',
-                host=QT_CONFIG['test_db_host'],
-                port=3306,
-=======
         # TODO: do not explicitly leave password and user in the code
         from qteasy import QT_CONFIG
 
@@ -50,7 +43,6 @@
                 'db',
                 host=QT_CONFIG['test_db_host'],
                 port=QT_CONFIG['test_db_port'],
->>>>>>> 49c5de14
                 user=QT_CONFIG['test_db_user'],
                 password=QT_CONFIG['test_db_password'],
                 db_name=QT_CONFIG['test_db_name']
@@ -1559,8 +1551,6 @@
         self.assertEqual(freq_dither('d', ['m', 'q']), 'M')
         self.assertEqual(freq_dither('m', ['5min', '15min', '30min', 'd', 'w', 'q']), 'W')
 
-<<<<<<< HEAD
-=======
     def test_insert_read_sys_table_data(self):
         # 测试正常情况下写入及读取表的数据
         test_order_data = {
@@ -1983,7 +1973,6 @@
                 )
                 print(f'res: {res}')
 
->>>>>>> 49c5de14
 
 if __name__ == '__main__':
     unittest.main()