# coding=utf-8
# ======================================
# File:     database.py
# Author:   Jackie PENG
# Contact:  jackie.pengzhao@gmail.com
# Created:  2020-11-29
# Desc:
#   Local historical data management.
# ======================================
import os
from os import path
import numpy as np
import pandas as pd
import warnings

from concurrent.futures import ProcessPoolExecutor, as_completed
from functools import lru_cache

from .utilfuncs import progress_bar, sec_to_duration, nearest_market_trade_day, input_to_list
from .utilfuncs import is_market_trade_day, str_to_list, regulate_date_format
from .utilfuncs import _wildcard_match, _partial_lev_ratio, _lev_ratio, human_file_size, human_units
from .utilfuncs import freq_dither, parse_freq_string, next_main_freq, get_main_freq_level

AVAILABLE_DATA_FILE_TYPES = ['csv', 'hdf', 'hdf5', 'feather', 'fth']
AVAILABLE_CHANNELS = ['df', 'csv', 'excel', 'tushare']
ADJUSTABLE_PRICE_TYPES = ['open', 'high', 'low', 'close']
TABLE_USAGES = ['sys', 'cal', 'basics', 'data', 'adj', 'events', 'comp', 'report', 'mins']

'''
量化投资研究所需用到各种金融数据，DataSource提供了管理金融数据的方式：

数据表是金融数据在本地存储的逻辑结构，本地的金融数据包含若干张数据表，每张表内保存一类数据
数据表可以在本地以csv等文件形式，也可以以MySQL数据库的形式存储，不论存储方式如何，操作接口都是一致的，只是性能有区别

用户需要任何一种金融数据，只要这种数据存在于本地数据表中，就可以通过引用金融数据的"类型名称"也就是htype来获取
例如，通过"close"获取收盘价，通过"pe"获取市盈率，通过"ebitda"获取息税前利润等。

上述所有的金融数据类型，都存储在不同的数据表中，并且通过一个DATA_TABLE_MAPPING表来索引。

除了这里定义的"内置"数据表以外，用户还可以自定义数据表，自定义数据表的结构直接存储在DataSource的自定义结构表中。
一旦定义好了自定义数据表，其操作方式与内置数据表是一样的。

完整的数据结构由三个字典（表）来定义：
DATA_TABLE_MAP:         定义数据类型与数据表之间的对应关系，以查询每种数据可以再哪一张表里查到
                        每种数据类型都有一个唯一的ID，且每种数据类型都只有一个唯一的存储位置
TABLE_MASTER:           定义数据表的基本属性和下载API来源（目前仅包括tushare，未来会添加其他API)
TABLE_SCHEMAS:          定义数据表的表结构，包括每一列的名称、数据类型、主键以及每一列的说明

1, DATA_TABLE_MAP:

Data table mapping中各列的含义如下：
htype_name(key):            数据类型名称（主键）

freq(key):                  数据的可用频率（主键）
                            1min
                            d
                            w
                            m
                            q
                            
asset_type(key):            数据对应的金融资产类型:
                            E 
                            IDX
                            FT
                            FD
---------------------------------------------------------------------------------------------------------
table_name:                 历史数据所在的表的名称

column:                     历史数据在表中的列名称

description:                历史数据的详细描述，可以用于列搜索
---------------------------------------------------------------------------------------------------------

2, TABLE_MASTER

table source mapping定义了一张数据表的基本属性以及数据来源： 
table_name(key):            数据表的名称（主键）自定义表名称不能与内置表名称重复
---------------------------------------------------------------------------------------------------------
schema:                     数据表的结构名称，根据该名称在TABLE_STRUCTUERS表中可以查到表格包含的所有列、主键、数据类
                            型和详情描述
                            数据表的数据结构存储在不同的数据结构表中，许多表拥有相同的数据结构
                            
desc:                       数据表的中文描述
  
table_usage:                数据表的用途，用于筛选不同的数据表
  
asset_type:                 表内数据对应的资产类型，none表示不对应特定资产类型
  
freq:                       表内数据的频率，如分钟、日、周等
                            设置为'D'、'W'等，用于筛选不同的数据表
                            'none'表示无频率
  
tushare:                    对应的tushare API函数名
  
fill_arg_name:              从tushare下载数据时的关键参数，使用该关键参数来分多次下载完整的数据
                            例如，所有股票所有日期的日K线数据一共有超过1500万行，这些数据无法一次性下载
                            必须分步多次下载。要么每次下载一只股票所有日期的数据，要么下载每天所有股票的数据。
                            -   如果每次下载一只股票的数据，股票的代码就是关键参数，将所有股票的代码依次作为关键参数
                                输入tushare API，就可以下载所有数据
                            -   如果每次下载一天的数据，交易日期就是关键参数，将所有的交易日作为关键参数，也可以下载
                                所有的数据
                            对很多API来说，上述两种方式都是可行的，但是以日期为关键参数的方式更好，因为两个原因：
                            1,  作为关键参数，交易日的数量更少，每年200个交易日，20年的数据也只需要下载4000次，如果
                                使用股票代码，很多证券类型的代码远远超过4000个
                            2,  补充下载数据时更方便，如果过去20年的数据都已经下载好了，仅需要补充下载最新一天的数据
                                如果使用日期作为关键参数，仅下载一次就可以了，如果使用证券代码作为关键参数，需要下载
                                数千次
                            因此，应该尽可能使用日期作为关键参数
                            可惜的是，并不是所有API都支持使用日期作为关键参数，所以，只要能用日期的数据表，都用日期
                            为关键参数，否则采用其他类型的关键参数。
  
fill_arg_type:              关键参数的数据类型，可以为list、table_index、datetime、trade_date，含义分别为：
                            -   list: 
                                列表类型，这个关键参数的取值只能是列表中的某一个元素
                            -   table_index: 
                                表索引，这个关键参数的取值只能是另一张数据表的索引值，这通常表示tushare不支持使用日期
                                作为关键参数，因此必须使用一系列股票或证券代码作为关键参数的值，这些值保存在另一张数据
                                表中，且是这个表的索引值。例如，所有股票的代码就保存在stock_basic表的索引中。
                                
                            -   datetime:
                                日期类型，表示使用日期作为下载数据的关键参数。此时的日期不带时间类型，包含交易日与非
                                交易日
                            -   trade_date:
                                交易日，与日期类型功能相同，但作为关键参数的日期必须为交易日
  
arg_rng:                    关键参数的取值范围，
                            -   如果数据类型为datetime或trade_date，是一个起始日期，表示取值范围从该日期到今日之间
                            -   如果数据类型为table_index，取值范围是一张表，如stock_basic，表示数据从stock_basic的
                                索引中取值
                            -   如果数据类型为list，则直接给出取值范围，如"SSE,SZSE"表示可以取值SSE以及SZSE。
                            
arg_allowed_code_suffix:    table_index类型取值范围的限制值，限制只有特定后缀的证券代码才会被用作参数下载数据。
                            例如，取值"SH,SZ"表示只有以SH、SZ结尾的证券代码才会被用作参数从tushare下载数据。
                            
arg_allow_start_end:        使用table_index类型参数时，是否同时允许传入开始结束日期作为参数。如果设置为"Y"，则会在使用
                            table_index中的代码作为参数下载数据时，同时传入开始和结束日期作为附加参数，否则仅传入代码
                            
start_end_chunk_size:       传入开始结束日期作为附加参数时，是否分块下载。可以设置一个正整数或空字符串如"300"。如果设置了
                            一个正整数字符串，表示一个天数，并将开始结束日期之间的数据分块下载，每个块中数据的时间跨度不超
                            过这个天数。
                            例如，设置该参数为100，则每个分块内的时间跨度不超过100天
---------------------------------------------------------------------------------------------------------

3, TABLE_SCHEMAS:
Table schema表定义了数据表的数据结构：
table_schema_name:          数据结构名称（主键）
---------------------------------------------------------------------------------------------------------
columns:                    数据列名称

dtypes:                     数据列的数据类型，包括：
                            varchar(N) - 长度不超过N的字符串类型
                            float:
                            double:
                            date:
                            int:

remarks:                    数据列含义说明

prime_keys:                 一个列表，包含一个或多个整数，它们代表的列是这个表的数据主键
---------------------------------------------------------------------------------------------------------
'''
DATA_TABLE_MAP_COLUMNS = ['table_name', 'column', 'description']
DATA_TABLE_MAP_INDEX_NAMES = ['dtype', 'freq', 'asset_type']
DATA_TABLE_MAP = {
    ('chairman', 'd', 'E'):                           ['stock_company', 'chairman', '公司信息 - 法人代表'],
    ('manager', 'd', 'E'):                            ['stock_company', 'manager', '公司信息 - 总经理'],
    ('secretary', 'd', 'E'):                          ['stock_company', 'secretary', '公司信息 - 董秘'],
    ('reg_capital', 'd', 'E'):                        ['stock_company', 'reg_capital', '公司信息 - 注册资本'],
    ('setup_date', 'd', 'E'):                         ['stock_company', 'setup_date', '公司信息 - 注册日期'],
    ('province', 'd', 'E'):                           ['stock_company', 'province', '公司信息 - 所在省份'],
    ('city', 'd', 'E'):                               ['stock_company', 'city', '公司信息 - 所在城市'],
    ('introduction', 'd', 'E'):                       ['stock_company', 'introduction', '公司信息 - 公司介绍'],
    ('website', 'd', 'E'):                            ['stock_company', 'website', '公司信息 - 公司主页'],
    ('email', 'd', 'E'):                              ['stock_company', 'email', '公司信息 - 电子邮件'],
    ('office', 'd', 'E'):                             ['stock_company', 'office', '公司信息 - 办公室'],
    ('employees', 'd', 'E'):                          ['stock_company', 'employees', '公司信息 - 员工人数'],
    ('main_business', 'd', 'E'):                      ['stock_company', 'main_business', '公司信息 - 主要业务及产品'],
    ('business_scope', 'd', 'E'):                     ['stock_company', 'business_scope', '公司信息 - 经营范围'],
    ('manager_name', 'd', 'E'):                       ['stk_managers', 'name', '公司高管信息 - 高管姓名'],
    ('gender', 'd', 'E'):                             ['stk_managers', 'gender', '公司高管信息 - 性别'],
    ('lev', 'd', 'E'):                                ['stk_managers', 'lev', '公司高管信息 - 岗位类别'],
    ('manager_title', 'd', 'E'):                      ['stk_managers', 'title', '公司高管信息 - 岗位'],
    ('edu', 'd', 'E'):                                ['stk_managers', 'edu', '公司高管信息 - 学历'],
    ('national', 'd', 'E'):                           ['stk_managers', 'national', '公司高管信息 - 国籍'],
    ('birthday', 'd', 'E'):                           ['stk_managers', 'birthday', '公司高管信息 - 出生年月'],
    ('begin_date', 'd', 'E'):                         ['stk_managers', 'begin_date', '公司高管信息 - 上任日期'],
    ('end_date', 'd', 'E'):                           ['stk_managers', 'end_date', '公司高管信息 - 离任日期'],
    ('resume', 'd', 'E'):                             ['stk_managers', 'resume', '公司高管信息 - 个人简历'],
    ('manager_salary_name', 'd', 'E'):                ['stk_rewards', 'name', '管理层薪酬 - 姓名'],
    ('manager_salary_title', 'd', 'E'):               ['stk_rewards', 'title', '管理层薪酬 - 职务'],
    ('reward', 'd', 'E'):                             ['stk_rewards', 'reward', '管理层薪酬 - 报酬'],
    ('hold_vol', 'd', 'E'):                           ['stk_rewards', 'hold_vol', '管理层薪酬 - 持股数'],
    ('ipo_date', 'd', 'E'):                           ['new_share', 'ipo_date', '新股上市信息 - 上网发行日期'],
    ('issue_date', 'd', 'E'):                         ['new_share', 'issue_date', '新股上市信息 - 上市日期'],
    ('IPO_amount', 'd', 'E'):                         ['new_share', 'amount', '新股上市信息 - 发行总量（万股）'],
    ('market_amount', 'd', 'E'):                      ['new_share', 'market_amount', '新股上市信息 - 上网发行总量（万股）'],
    ('initial_price', 'd', 'E'):                      ['new_share', 'price', '新股上市信息 - 发行价格'],
    ('initial_pe', 'd', 'E'):                         ['new_share', 'pe', '新股上市信息 - 发行市盈率'],
    ('limit_amount', 'd', 'E'):                       ['new_share', 'limit_amount', '新股上市信息 - 个人申购上限（万股）'],
    ('funds', 'd', 'E'):                              ['new_share', 'funds', '新股上市信息 - 募集资金（亿元）'],
    ('ballot', 'd', 'E'):                             ['new_share', 'ballot', '新股上市信息 - 中签率'],
    ('open', 'd', 'E'):                               ['stock_daily', 'open', '股票日K线 - 开盘价'],
    ('high', 'd', 'E'):                               ['stock_daily', 'high', '股票日K线 - 最高价'],
    ('low', 'd', 'E'):                                ['stock_daily', 'low', '股票日K线 - 最低价'],
    ('close', 'd', 'E'):                              ['stock_daily', 'close', '股票日K线 - 收盘价'],
    ('vol', 'd', 'E'):                                ['stock_daily', 'vol', '股票日K线 - 成交量 （手）'],
    ('amount', 'd', 'E'):                             ['stock_daily', 'amount', '股票日K线 - 成交额 （千元）'],
    ('open', 'w', 'E'):                               ['stock_weekly', 'open', '股票周K线 - 开盘价'],
    ('high', 'w', 'E'):                               ['stock_weekly', 'high', '股票周K线 - 最高价'],
    ('low', 'w', 'E'):                                ['stock_weekly', 'low', '股票周K线 - 最低价'],
    ('close', 'w', 'E'):                              ['stock_weekly', 'close', '股票周K线 - 收盘价'],
    ('vol', 'w', 'E'):                                ['stock_weekly', 'vol', '股票周K线 - 成交量 （手）'],
    ('amount', 'w', 'E'):                             ['stock_weekly', 'amount', '股票周K线 - 成交额 （千元）'],
    ('open', 'm', 'E'):                               ['stock_monthly', 'open', '股票月K线 - 开盘价'],
    ('high', 'm', 'E'):                               ['stock_monthly', 'high', '股票月K线 - 最高价'],
    ('low', 'm', 'E'):                                ['stock_monthly', 'low', '股票月K线 - 最低价'],
    ('close', 'm', 'E'):                              ['stock_monthly', 'close', '股票月K线 - 收盘价'],
    ('vol', 'm', 'E'):                                ['stock_monthly', 'vol', '股票月K线 - 成交量 （手）'],
    ('amount', 'm', 'E'):                             ['stock_monthly', 'amount', '股票月K线 - 成交额 （千元）'],
    ('open', '1min', 'E'):                            ['stock_1min', 'open', '股票60秒K线 - 开盘价'],
    ('high', '1min', 'E'):                            ['stock_1min', 'high', '股票60秒K线 - 最高价'],
    ('low', '1min', 'E'):                             ['stock_1min', 'low', '股票60秒K线 - 最低价'],
    ('close', '1min', 'E'):                           ['stock_1min', 'close', '股票60秒K线 - 收盘价'],
    ('vol', '1min', 'E'):                             ['stock_1min', 'vol', '股票60秒K线 - 成交量 （手）'],
    ('amount', '1min', 'E'):                          ['stock_1min', 'amount', '股票60秒K线 - 成交额 （千元）'],
    ('open', '5min', 'E'):                            ['stock_5min', 'open', '股票5分钟K线 - 开盘价'],
    ('high', '5min', 'E'):                            ['stock_5min', 'high', '股票5分钟K线 - 最高价'],
    ('low', '5min', 'E'):                             ['stock_5min', 'low', '股票5分钟K线 - 最低价'],
    ('close', '5min', 'E'):                           ['stock_5min', 'close', '股票5分钟K线 - 收盘价'],
    ('vol', '5min', 'E'):                             ['stock_5min', 'vol', '股票5分钟K线 - 成交量 （手）'],
    ('amount', '5min', 'E'):                          ['stock_5min', 'amount', '股票5分钟K线 - 成交额 （千元）'],
    ('open', '15min', 'E'):                           ['stock_15min', 'open', '股票15分钟K线 - 开盘价'],
    ('high', '15min', 'E'):                           ['stock_15min', 'high', '股票15分钟K线 - 最高价'],
    ('low', '15min', 'E'):                            ['stock_15min', 'low', '股票15分钟K线 - 最低价'],
    ('close', '15min', 'E'):                          ['stock_15min', 'close', '股票15分钟K线 - 收盘价'],
    ('vol', '15min', 'E'):                            ['stock_15min', 'vol', '股票15分钟K线 - 成交量 （手）'],
    ('amount', '15min', 'E'):                         ['stock_15min', 'amount', '股票15分钟K线 - 成交额 （千元）'],
    ('open', '30min', 'E'):                           ['stock_30min', 'open', '股票30分钟K线 - 开盘价'],
    ('high', '30min', 'E'):                           ['stock_30min', 'high', '股票30分钟K线 - 最高价'],
    ('low', '30min', 'E'):                            ['stock_30min', 'low', '股票30分钟K线 - 最低价'],
    ('close', '30min', 'E'):                          ['stock_30min', 'close', '股票30分钟K线 - 收盘价'],
    ('vol', '30min', 'E'):                            ['stock_30min', 'vol', '股票30分钟K线 - 成交量 （手）'],
    ('amount', '30min', 'E'):                         ['stock_30min', 'amount', '股票30分钟K线 - 成交额 （千元）'],
    ('open', 'h', 'E'):                               ['stock_hourly', 'open', '股票小时K线 - 开盘价'],
    ('high', 'h', 'E'):                               ['stock_hourly', 'high', '股票小时K线 - 最高价'],
    ('low', 'h', 'E'):                                ['stock_hourly', 'low', '股票小时K线 - 最低价'],
    ('close', 'h', 'E'):                              ['stock_hourly', 'close', '股票小时K线 - 收盘价'],
    ('vol', 'h', 'E'):                                ['stock_hourly', 'vol', '股票小时K线 - 成交量 （手）'],
    ('amount', 'h', 'E'):                             ['stock_hourly', 'amount', '股票小时K线 - 成交额 （千元）'],
    ('open', 'd', 'IDX'):                             ['index_daily', 'open', '指数日K线 - 开盘价'],
    ('high', 'd', 'IDX'):                             ['index_daily', 'high', '指数日K线 - 最高价'],
    ('low', 'd', 'IDX'):                              ['index_daily', 'low', '指数日K线 - 最低价'],
    ('close', 'd', 'IDX'):                            ['index_daily', 'close', '指数日K线 - 收盘价'],
    ('vol', 'd', 'IDX'):                              ['index_daily', 'vol', '指数日K线 - 成交量 （手）'],
    ('amount', 'd', 'IDX'):                           ['index_daily', 'amount', '指数日K线 - 成交额 （千元）'],
    ('open', 'w', 'IDX'):                             ['index_weekly', 'open', '指数周K线 - 开盘价'],
    ('high', 'w', 'IDX'):                             ['index_weekly', 'high', '指数周K线 - 最高价'],
    ('low', 'w', 'IDX'):                              ['index_weekly', 'low', '指数周K线 - 最低价'],
    ('close', 'w', 'IDX'):                            ['index_weekly', 'close', '指数周K线 - 收盘价'],
    ('vol', 'w', 'IDX'):                              ['index_weekly', 'vol', '指数周K线 - 成交量 （手）'],
    ('amount', 'w', 'IDX'):                           ['index_weekly', 'amount', '指数周K线 - 成交额 （千元）'],
    ('open', 'm', 'IDX'):                             ['index_monthly', 'open', '指数月K线 - 开盘价'],
    ('high', 'm', 'IDX'):                             ['index_monthly', 'high', '指数月K线 - 最高价'],
    ('low', 'm', 'IDX'):                              ['index_monthly', 'low', '指数月K线 - 最低价'],
    ('close', 'm', 'IDX'):                            ['index_monthly', 'close', '指数月K线 - 收盘价'],
    ('vol', 'm', 'IDX'):                              ['index_monthly', 'vol', '指数月K线 - 成交量 （手）'],
    ('amount', 'm', 'IDX'):                           ['index_monthly', 'amount', '指数月K线 - 成交额 （千元）'],
    ('open', '1min', 'IDX'):                          ['index_1min', 'open', '指数60秒K线 - 开盘价'],
    ('high', '1min', 'IDX'):                          ['index_1min', 'high', '指数60秒K线 - 最高价'],
    ('low', '1min', 'IDX'):                           ['index_1min', 'low', '指数60秒K线 - 最低价'],
    ('close', '1min', 'IDX'):                         ['index_1min', 'close', '指数60秒K线 - 收盘价'],
    ('vol', '1min', 'IDX'):                           ['index_1min', 'vol', '指数60秒K线 - 成交量 （手）'],
    ('amount', '1min', 'IDX'):                        ['index_1min', 'amount', '指数60秒K线 - 成交额 （千元）'],
    ('open', '5min', 'IDX'):                          ['index_5min', 'open', '指数5分钟K线 - 开盘价'],
    ('high', '5min', 'IDX'):                          ['index_5min', 'high', '指数5分钟K线 - 最高价'],
    ('low', '5min', 'IDX'):                           ['index_5min', 'low', '指数5分钟K线 - 最低价'],
    ('close', '5min', 'IDX'):                         ['index_5min', 'close', '指数5分钟K线 - 收盘价'],
    ('vol', '5min', 'IDX'):                           ['index_5min', 'vol', '指数5分钟K线 - 成交量 （手）'],
    ('amount', '5min', 'IDX'):                        ['index_5min', 'amount', '指数5分钟K线 - 成交额 （千元）'],
    ('open', '15min', 'IDX'):                         ['index_15min', 'open', '指数15分钟K线 - 开盘价'],
    ('high', '15min', 'IDX'):                         ['index_15min', 'high', '指数15分钟K线 - 最高价'],
    ('low', '15min', 'IDX'):                          ['index_15min', 'low', '指数15分钟K线 - 最低价'],
    ('close', '15min', 'IDX'):                        ['index_15min', 'close', '指数15分钟K线 - 收盘价'],
    ('vol', '15min', 'IDX'):                          ['index_15min', 'vol', '指数15分钟K线 - 成交量 （手）'],
    ('amount', '15min', 'IDX'):                       ['index_15min', 'amount', '指数15分钟K线 - 成交额 （千元）'],
    ('open', '30min', 'IDX'):                         ['index_30min', 'open', '指数30分钟K线 - 开盘价'],
    ('high', '30min', 'IDX'):                         ['index_30min', 'high', '指数30分钟K线 - 最高价'],
    ('low', '30min', 'IDX'):                          ['index_30min', 'low', '指数30分钟K线 - 最低价'],
    ('close', '30min', 'IDX'):                        ['index_30min', 'close', '指数30分钟K线 - 收盘价'],
    ('vol', '30min', 'IDX'):                          ['index_30min', 'vol', '指数30分钟K线 - 成交量 （手）'],
    ('amount', '30min', 'IDX'):                       ['index_30min', 'amount', '指数30分钟K线 - 成交额 （千元）'],
    ('open', 'h', 'IDX'):                             ['index_hourly', 'open', '指数小时K线 - 开盘价'],
    ('high', 'h', 'IDX'):                             ['index_hourly', 'high', '指数小时K线 - 最高价'],
    ('low', 'h', 'IDX'):                              ['index_hourly', 'low', '指数小时K线 - 最低价'],
    ('close', 'h', 'IDX'):                            ['index_hourly', 'close', '指数小时K线 - 收盘价'],
    ('vol', 'h', 'IDX'):                              ['index_hourly', 'vol', '指数小时K线 - 成交量 （手）'],
    ('amount', 'h', 'IDX'):                           ['index_hourly', 'amount', '指数小时K线 - 成交额 （千元）'],
    ('open', 'd', 'FT'):                              ['future_daily', 'open', '期货日K线 - 开盘价'],
    ('high', 'd', 'FT'):                              ['future_daily', 'high', '期货日K线 - 最高价'],
    ('low', 'd', 'FT'):                               ['future_daily', 'low', '期货日K线 - 最低价'],
    ('close', 'd', 'FT'):                             ['future_daily', 'close', '期货日K线 - 收盘价'],
    ('vol', 'd', 'FT'):                               ['future_daily', 'vol', '期货日K线 - 成交量 （手）'],
    ('amount', 'd', 'FT'):                            ['future_daily', 'amount', '期货日K线 - 成交额 （千元）'],
    ('open', '1min', 'FT'):                           ['future_1min', 'open', '期货60秒K线 - 开盘价'],
    ('high', '1min', 'FT'):                           ['future_1min', 'high', '期货60秒K线 - 最高价'],
    ('low', '1min', 'FT'):                            ['future_1min', 'low', '期货60秒K线 - 最低价'],
    ('close', '1min', 'FT'):                          ['future_1min', 'close', '期货60秒K线 - 收盘价'],
    ('vol', '1min', 'FT'):                            ['future_1min', 'vol', '期货60秒K线 - 成交量 （手）'],
    ('amount', '1min', 'FT'):                         ['future_1min', 'amount', '期货60秒K线 - 成交额 （千元）'],
    ('open', '5min', 'FT'):                           ['future_5min', 'open', '期货5分钟K线 - 开盘价'],
    ('high', '5min', 'FT'):                           ['future_5min', 'high', '期货5分钟K线 - 最高价'],
    ('low', '5min', 'FT'):                            ['future_5min', 'low', '期货5分钟K线 - 最低价'],
    ('close', '5min', 'FT'):                          ['future_5min', 'close', '期货5分钟K线 - 收盘价'],
    ('vol', '5min', 'FT'):                            ['future_5min', 'vol', '期货5分钟K线 - 成交量 （手）'],
    ('amount', '5min', 'FT'):                         ['future_5min', 'amount', '期货5分钟K线 - 成交额 （千元）'],
    ('open', '15min', 'FT'):                          ['future_15min', 'open', '期货15分钟K线 - 开盘价'],
    ('high', '15min', 'FT'):                          ['future_15min', 'high', '期货15分钟K线 - 最高价'],
    ('low', '15min', 'FT'):                           ['future_15min', 'low', '期货15分钟K线 - 最低价'],
    ('close', '15min', 'FT'):                         ['future_15min', 'close', '期货15分钟K线 - 收盘价'],
    ('vol', '15min', 'FT'):                           ['future_15min', 'vol', '期货15分钟K线 - 成交量 （手）'],
    ('amount', '15min', 'FT'):                        ['future_15min', 'amount', '期货15分钟K线 - 成交额 （千元）'],
    ('open', '30min', 'FT'):                          ['future_30min', 'open', '期货30分钟K线 - 开盘价'],
    ('high', '30min', 'FT'):                          ['future_30min', 'high', '期货30分钟K线 - 最高价'],
    ('low', '30min', 'FT'):                           ['future_30min', 'low', '期货30分钟K线 - 最低价'],
    ('close', '30min', 'FT'):                         ['future_30min', 'close', '期货30分钟K线 - 收盘价'],
    ('vol', '30min', 'FT'):                           ['future_30min', 'vol', '期货30分钟K线 - 成交量 （手）'],
    ('amount', '30min', 'FT'):                        ['future_30min', 'amount', '期货30分钟K线 - 成交额 （千元）'],
    ('open', 'h', 'FT'):                              ['future_hourly', 'open', '期货小时K线 - 开盘价'],
    ('high', 'h', 'FT'):                              ['future_hourly', 'high', '期货小时K线 - 最高价'],
    ('low', 'h', 'FT'):                               ['future_hourly', 'low', '期货小时K线 - 最低价'],
    ('close', 'h', 'FT'):                             ['future_hourly', 'close', '期货小时K线 - 收盘价'],
    ('vol', 'h', 'FT'):                               ['future_hourly', 'vol', '期货小时K线 - 成交量 （手）'],
    ('amount', 'h', 'FT'):                            ['future_hourly', 'amount', '期货小时K线 - 成交额 （千元）'],
    ('open', 'd', 'OPT'):                             ['options_daily', 'open', '期权日K线 - 开盘价'],
    ('high', 'd', 'OPT'):                             ['options_daily', 'high', '期权日K线 - 最高价'],
    ('low', 'd', 'OPT'):                              ['options_daily', 'low', '期权日K线 - 最低价'],
    ('close', 'd', 'OPT'):                            ['options_daily', 'close', '期权日K线 - 收盘价'],
    ('vol', 'd', 'OPT'):                              ['options_daily', 'vol', '期权日K线 - 成交量 （手）'],
    ('amount', 'd', 'OPT'):                           ['options_daily', 'amount', '期权日K线 - 成交额 （千元）'],
    ('open', '1min', 'OPT'):                          ['options_1min', 'open', '期权60秒K线 - 开盘价'],
    ('high', '1min', 'OPT'):                          ['options_1min', 'high', '期权60秒K线 - 最高价'],
    ('low', '1min', 'OPT'):                           ['options_1min', 'low', '期权60秒K线 - 最低价'],
    ('close', '1min', 'OPT'):                         ['options_1min', 'close', '期权60秒K线 - 收盘价'],
    ('vol', '1min', 'OPT'):                           ['options_1min', 'vol', '期权60秒K线 - 成交量 （手）'],
    ('amount', '1min', 'OPT'):                        ['options_1min', 'amount', '期权60秒K线 - 成交额 （千元）'],
    ('open', '5min', 'OPT'):                          ['options_5min', 'open', '期权5分钟K线 - 开盘价'],
    ('high', '5min', 'OPT'):                          ['options_5min', 'high', '期权5分钟K线 - 最高价'],
    ('low', '5min', 'OPT'):                           ['options_5min', 'low', '期权5分钟K线 - 最低价'],
    ('close', '5min', 'OPT'):                         ['options_5min', 'close', '期权5分钟K线 - 收盘价'],
    ('vol', '5min', 'OPT'):                           ['options_5min', 'vol', '期权5分钟K线 - 成交量 （手）'],
    ('amount', '5min', 'OPT'):                        ['options_5min', 'amount', '期权5分钟K线 - 成交额 （千元）'],
    ('open', '15min', 'OPT'):                         ['options_15min', 'open', '期权15分钟K线 - 开盘价'],
    ('high', '15min', 'OPT'):                         ['options_15min', 'high', '期权15分钟K线 - 最高价'],
    ('low', '15min', 'OPT'):                          ['options_15min', 'low', '期权15分钟K线 - 最低价'],
    ('close', '15min', 'OPT'):                        ['options_15min', 'close', '期权15分钟K线 - 收盘价'],
    ('vol', '15min', 'OPT'):                          ['options_15min', 'vol', '期权15分钟K线 - 成交量 （手）'],
    ('amount', '15min', 'OPT'):                       ['options_15min', 'amount', '期权15分钟K线 - 成交额 （千元）'],
    ('open', '30min', 'OPT'):                         ['options_30min', 'open', '期权30分钟K线 - 开盘价'],
    ('high', '30min', 'OPT'):                         ['options_30min', 'high', '期权30分钟K线 - 最高价'],
    ('low', '30min', 'OPT'):                          ['options_30min', 'low', '期权30分钟K线 - 最低价'],
    ('close', '30min', 'OPT'):                        ['options_30min', 'close', '期权30分钟K线 - 收盘价'],
    ('vol', '30min', 'OPT'):                          ['options_30min', 'vol', '期权30分钟K线 - 成交量 （手）'],
    ('amount', '30min', 'OPT'):                       ['options_30min', 'amount', '期权30分钟K线 - 成交额 （千元）'],
    ('open', 'h', 'OPT'):                             ['options_hourly', 'open', '期权小时K线 - 开盘价'],
    ('high', 'h', 'OPT'):                             ['options_hourly', 'high', '期权小时K线 - 最高价'],
    ('low', 'h', 'OPT'):                              ['options_hourly', 'low', '期权小时K线 - 最低价'],
    ('close', 'h', 'OPT'):                            ['options_hourly', 'close', '期权小时K线 - 收盘价'],
    ('vol', 'h', 'OPT'):                              ['options_hourly', 'vol', '期权小时K线 - 成交量 （手）'],
    ('amount', 'h', 'OPT'):                           ['options_hourly', 'amount', '期权小时K线 - 成交额 （千元）'],
    ('open', 'd', 'FD'):                              ['fund_daily', 'open', '基金日K线 - 开盘价'],
    ('high', 'd', 'FD'):                              ['fund_daily', 'high', '基金日K线 - 最高价'],
    ('low', 'd', 'FD'):                               ['fund_daily', 'low', '基金日K线 - 最低价'],
    ('close', 'd', 'FD'):                             ['fund_daily', 'close', '基金日K线 - 收盘价'],
    ('vol', 'd', 'FD'):                               ['fund_daily', 'vol', '基金日K线 - 成交量 （手）'],
    ('amount', 'd', 'FD'):                            ['fund_daily', 'amount', '基金日K线 - 成交额 （千元）'],
    ('open', '1min', 'FD'):                           ['fund_1min', 'open', '基金60秒K线 - 开盘价'],
    ('high', '1min', 'FD'):                           ['fund_1min', 'high', '基金60秒K线 - 最高价'],
    ('low', '1min', 'FD'):                            ['fund_1min', 'low', '基金60秒K线 - 最低价'],
    ('close', '1min', 'FD'):                          ['fund_1min', 'close', '基金60秒K线 - 收盘价'],
    ('vol', '1min', 'FD'):                            ['fund_1min', 'vol', '基金60秒K线 - 成交量 （手）'],
    ('amount', '1min', 'FD'):                         ['fund_1min', 'amount', '基金60秒K线 - 成交额 （千元）'],
    ('open', '5min', 'FD'):                           ['fund_5min', 'open', '基金5分钟K线 - 开盘价'],
    ('high', '5min', 'FD'):                           ['fund_5min', 'high', '基金5分钟K线 - 最高价'],
    ('low', '5min', 'FD'):                            ['fund_5min', 'low', '基金5分钟K线 - 最低价'],
    ('close', '5min', 'FD'):                          ['fund_5min', 'close', '基金5分钟K线 - 收盘价'],
    ('vol', '5min', 'FD'):                            ['fund_5min', 'vol', '基金5分钟K线 - 成交量 （手）'],
    ('amount', '5min', 'FD'):                         ['fund_5min', 'amount', '基金5分钟K线 - 成交额 （千元）'],
    ('open', '15min', 'FD'):                          ['fund_15min', 'open', '基金15分钟K线 - 开盘价'],
    ('high', '15min', 'FD'):                          ['fund_15min', 'high', '基金15分钟K线 - 最高价'],
    ('low', '15min', 'FD'):                           ['fund_15min', 'low', '基金15分钟K线 - 最低价'],
    ('close', '15min', 'FD'):                         ['fund_15min', 'close', '基金15分钟K线 - 收盘价'],
    ('vol', '15min', 'FD'):                           ['fund_15min', 'vol', '基金15分钟K线 - 成交量 （手）'],
    ('amount', '15min', 'FD'):                        ['fund_15min', 'amount', '基金15分钟K线 - 成交额 （千元）'],
    ('open', '30min', 'FD'):                          ['fund_30min', 'open', '基金30分钟K线 - 开盘价'],
    ('high', '30min', 'FD'):                          ['fund_30min', 'high', '基金30分钟K线 - 最高价'],
    ('low', '30min', 'FD'):                           ['fund_30min', 'low', '基金30分钟K线 - 最低价'],
    ('close', '30min', 'FD'):                         ['fund_30min', 'close', '基金30分钟K线 - 收盘价'],
    ('vol', '30min', 'FD'):                           ['fund_30min', 'vol', '基金30分钟K线 - 成交量 （手）'],
    ('amount', '30min', 'FD'):                        ['fund_30min', 'amount', '基金30分钟K线 - 成交额 （千元）'],
    ('open', 'h', 'FD'):                              ['fund_hourly', 'open', '基金小时K线 - 开盘价'],
    ('high', 'h', 'FD'):                              ['fund_hourly', 'high', '基金小时K线 - 最高价'],
    ('low', 'h', 'FD'):                               ['fund_hourly', 'low', '基金小时K线 - 最低价'],
    ('close', 'h', 'FD'):                             ['fund_hourly', 'close', '基金小时K线 - 收盘价'],
    ('vol', 'h', 'FD'):                               ['fund_hourly', 'vol', '基金小时K线 - 成交量 （手）'],
    ('amount', 'h', 'FD'):                            ['fund_hourly', 'amount', '基金小时K线 - 成交额 （千元）'],
    ('unit_nav', 'd', 'FD'):                          ['fund_nav', 'unit_nav', '基金净值 - 单位净值'],
    ('accum_nav', 'd', 'FD'):                         ['fund_nav', 'accum_nav', '基金净值 - 累计净值'],
    ('accum_div', 'd', 'FD'):                         ['fund_nav', 'accum_div', '基金净值 - 累计分红'],
    ('net_asset', 'd', 'FD'):                         ['fund_nav', 'net_asset', '基金净值 - 资产净值'],
    ('total_netasset', 'd', 'FD'):                    ['fund_nav', 'total_netasset', '基金净值 - 累计资产净值'],
    ('adj_nav', 'd', 'FD'):                           ['fund_nav', 'adj_nav', '基金净值 - 复权净值'],
    ('buy_sm_vol', 'd', 'E'):                         ['money_flow', 'buy_sm_vol', '个股资金流向 - 小单买入量（手）'],
    ('buy_sm_amount', 'd', 'E'):                      ['money_flow', 'buy_sm_amount', '个股资金流向 - 小单买入金额（万元）'],
    ('sell_sm_vol', 'd', 'E'):                        ['money_flow', 'sell_sm_vol', '个股资金流向 - 小单卖出量（手）'],
    ('sell_sm_amount', 'd', 'E'):                     ['money_flow', 'sell_sm_amount', '个股资金流向 - 小单卖出金额（万元）'],
    ('buy_md_vol', 'd', 'E'):                         ['money_flow', 'buy_md_vol', '个股资金流向 - 中单买入量（手）'],
    ('buy_md_amount', 'd', 'E'):                      ['money_flow', 'buy_md_amount', '个股资金流向 - 中单买入金额（万元）'],
    ('sell_md_vol', 'd', 'E'):                        ['money_flow', 'sell_md_vol', '个股资金流向 - 中单卖出量（手）'],
    ('sell_md_amount', 'd', 'E'):                     ['money_flow', 'sell_md_amount', '个股资金流向 - 中单卖出金额（万元）'],
    ('buy_lg_vol', 'd', 'E'):                         ['money_flow', 'buy_lg_vol', '个股资金流向 - 大单买入量（手）'],
    ('buy_lg_amount', 'd', 'E'):                      ['money_flow', 'buy_lg_amount', '个股资金流向 - 大单买入金额（万元）'],
    ('sell_lg_vol', 'd', 'E'):                        ['money_flow', 'sell_lg_vol', '个股资金流向 - 大单卖出量（手）'],
    ('sell_lg_amount', 'd', 'E'):                     ['money_flow', 'sell_lg_amount', '个股资金流向 - 大单卖出金额（万元）'],
    ('buy_elg_vol', 'd', 'E'):                        ['money_flow', 'buy_elg_vol', '个股资金流向 - 特大单买入量（手）'],
    ('buy_elg_amount', 'd', 'E'):                     ['money_flow', 'buy_elg_amount', '个股资金流向 - 特大单买入金额（万元）'],
    ('sell_elg_vol', 'd', 'E'):                       ['money_flow', 'sell_elg_vol', '个股资金流向 - 特大单卖出量（手）'],
    ('sell_elg_amount', 'd', 'E'):                    ['money_flow', 'sell_elg_amount', '个股资金流向 - 特大单卖出金额（万元）'],
    ('net_mf_vol', 'd', 'E'):                         ['money_flow', 'net_mf_vol', '个股资金流向 - 净流入量（手）'],
    ('net_mf_amount', 'd', 'E'):                      ['money_flow', 'net_mf_amount', '个股资金流向 - 净流入额（万元）'],
    ('ggt_ss', 'd', 'Any'):                           ['moneyflow_hsgt', 'ggt_ss', '沪深港通资金流向 - 港股通（上海）'],
    ('ggt_sz', 'd', 'Any'):                           ['moneyflow_hsgt', 'ggt_sz', '沪深港通资金流向 - 港股通（深圳）'],
    ('hgt', 'd', 'Any'):                              ['moneyflow_hsgt', 'hgt', '沪深港通资金流向 - 沪股通（百万元）'],
    ('sgt', 'd', 'Any'):                              ['moneyflow_hsgt', 'sgt', '沪深港通资金流向 - 深股通（百万元）'],
    ('north_money', 'd', 'Any'):                      ['moneyflow_hsgt', 'north_money', '沪深港通资金流向 - 北向资金（百万元）'],
    ('south_money', 'd', 'Any'):                      ['moneyflow_hsgt', 'south_money', '沪深港通资金流向 - 南向资金（百万元）'],
    ('basic_eps', 'q', 'E'):                          ['income', 'basic_eps', '上市公司利润表 - 基本每股收益'],
    ('diluted_eps', 'q', 'E'):                        ['income', 'diluted_eps', '上市公司利润表 - 稀释每股收益'],
    ('total_revenue', 'q', 'E'):                      ['income', 'total_revenue', '上市公司利润表 - 营业总收入'],
    ('revenue', 'q', 'E'):                            ['income', 'revenue', '上市公司利润表 - 营业收入'],
    ('int_income', 'q', 'E'):                         ['income', 'int_income', '上市公司利润表 - 利息收入'],
    ('prem_earned', 'q', 'E'):                        ['income', 'prem_earned', '上市公司利润表 - 已赚保费'],
    ('comm_income', 'q', 'E'):                        ['income', 'comm_income', '上市公司利润表 - 手续费及佣金收入'],
    ('n_commis_income', 'q', 'E'):                    ['income', 'n_commis_income', '上市公司利润表 - 手续费及佣金净收入'],
    ('n_oth_income', 'q', 'E'):                       ['income', 'n_oth_income', '上市公司利润表 - 其他经营净收益'],
    ('n_oth_b_income', 'q', 'E'):                     ['income', 'n_oth_b_income', '上市公司利润表 - 加:其他业务净收益'],
    ('prem_income', 'q', 'E'):                        ['income', 'prem_income', '上市公司利润表 - 保险业务收入'],
    ('out_prem', 'q', 'E'):                           ['income', 'out_prem', '上市公司利润表 - 减:分出保费'],
    ('une_prem_reser', 'q', 'E'):                     ['income', 'une_prem_reser', '上市公司利润表 - 提取未到期责任准备金'],
    ('reins_income', 'q', 'E'):                       ['income', 'reins_income', '上市公司利润表 - 其中:分保费收入'],
    ('n_sec_tb_income', 'q', 'E'):                    ['income', 'n_sec_tb_income', '上市公司利润表 - 代理买卖证券业务净收入'],
    ('n_sec_uw_income', 'q', 'E'):                    ['income', 'n_sec_uw_income', '上市公司利润表 - 证券承销业务净收入'],
    ('n_asset_mg_income', 'q', 'E'):                  ['income', 'n_asset_mg_income', '上市公司利润表 - 受托客户资产管理业务净收入'],
    ('oth_b_income', 'q', 'E'):                       ['income', 'oth_b_income', '上市公司利润表 - 其他业务收入'],
    ('fv_value_chg_gain', 'q', 'E'):                  ['income', 'fv_value_chg_gain', '上市公司利润表 - 加:公允价值变动净收益'],
    ('invest_income', 'q', 'E'):                      ['income', 'invest_income', '上市公司利润表 - 加:投资净收益'],
    ('ass_invest_income', 'q', 'E'):                  ['income', 'ass_invest_income', '上市公司利润表 - 其中:对联营企业和合营企业的投资收益'],
    ('forex_gain', 'q', 'E'):                         ['income', 'forex_gain', '上市公司利润表 - 加:汇兑净收益'],
    ('total_cogs', 'q', 'E'):                         ['income', 'total_cogs', '上市公司利润表 - 营业总成本'],
    ('oper_cost', 'q', 'E'):                          ['income', 'oper_cost', '上市公司利润表 - 减:营业成本'],
    ('int_exp', 'q', 'E'):                            ['income', 'int_exp', '上市公司利润表 - 减:利息支出'],
    ('comm_exp', 'q', 'E'):                           ['income', 'comm_exp', '上市公司利润表 - 减:手续费及佣金支出'],
    ('biz_tax_surchg', 'q', 'E'):                     ['income', 'biz_tax_surchg', '上市公司利润表 - 减:营业税金及附加'],
    ('sell_exp', 'q', 'E'):                           ['income', 'sell_exp', '上市公司利润表 - 减:销售费用'],
    ('admin_exp', 'q', 'E'):                          ['income', 'admin_exp', '上市公司利润表 - 减:管理费用'],
    ('fin_exp', 'q', 'E'):                            ['income', 'fin_exp', '上市公司利润表 - 减:财务费用'],
    ('assets_impair_loss', 'q', 'E'):                 ['income', 'assets_impair_loss', '上市公司利润表 - 减:资产减值损失'],
    ('prem_refund', 'q', 'E'):                        ['income', 'prem_refund', '上市公司利润表 - 退保金'],
    ('compens_payout', 'q', 'E'):                     ['income', 'compens_payout', '上市公司利润表 - 赔付总支出'],
    ('reser_insur_liab', 'q', 'E'):                   ['income', 'reser_insur_liab', '上市公司利润表 - 提取保险责任准备金'],
    ('div_payt', 'q', 'E'):                           ['income', 'div_payt', '上市公司利润表 - 保户红利支出'],
    ('reins_exp', 'q', 'E'):                          ['income', 'reins_exp', '上市公司利润表 - 分保费用'],
    ('oper_exp', 'q', 'E'):                           ['income', 'oper_exp', '上市公司利润表 - 营业支出'],
    ('compens_payout_refu', 'q', 'E'):                ['income', 'compens_payout_refu', '上市公司利润表 - 减:摊回赔付支出'],
    ('insur_reser_refu', 'q', 'E'):                   ['income', 'insur_reser_refu', '上市公司利润表 - 减:摊回保险责任准备金'],
    ('reins_cost_refund', 'q', 'E'):                  ['income', 'reins_cost_refund', '上市公司利润表 - 减:摊回分保费用'],
    ('other_bus_cost', 'q', 'E'):                     ['income', 'other_bus_cost', '上市公司利润表 - 其他业务成本'],
    ('operate_profit', 'q', 'E'):                     ['income', 'operate_profit', '上市公司利润表 - 营业利润'],
    ('non_oper_income', 'q', 'E'):                    ['income', 'non_oper_income', '上市公司利润表 - 加:营业外收入'],
    ('non_oper_exp', 'q', 'E'):                       ['income', 'non_oper_exp', '上市公司利润表 - 减:营业外支出'],
    ('nca_disploss', 'q', 'E'):                       ['income', 'nca_disploss', '上市公司利润表 - 其中:减:非流动资产处置净损失'],
    ('total_profit', 'q', 'E'):                       ['income', 'total_profit', '上市公司利润表 - 利润总额'],
    ('income_tax', 'q', 'E'):                         ['income', 'income_tax', '上市公司利润表 - 所得税费用'],
    ('net_income', 'q', 'E'):                         ['income', 'n_income', '上市公司利润表 - 净利润(含少数股东损益)'],
    ('n_income_attr_p', 'q', 'E'):                    ['income', 'n_income_attr_p', '上市公司利润表 - 净利润(不含少数股东损益)'],
    ('minority_gain', 'q', 'E'):                      ['income', 'minority_gain', '上市公司利润表 - 少数股东损益'],
    ('oth_compr_income', 'q', 'E'):                   ['income', 'oth_compr_income', '上市公司利润表 - 其他综合收益'],
    ('t_compr_income', 'q', 'E'):                     ['income', 't_compr_income', '上市公司利润表 - 综合收益总额'],
    ('compr_inc_attr_p', 'q', 'E'):                   ['income', 'compr_inc_attr_p', '上市公司利润表 - 归属于母公司(或股东)的综合收益总额'],
    ('compr_inc_attr_m_s', 'q', 'E'):                 ['income', 'compr_inc_attr_m_s', '上市公司利润表 - 归属于少数股东的综合收益总额'],
    ('income_ebit', 'q', 'E'):                        ['income', 'ebit', '上市公司利润表 - 息税前利润'],
    ('income_ebitda', 'q', 'E'):                      ['income', 'ebitda', '上市公司利润表 - 息税折旧摊销前利润'],
    ('insurance_exp', 'q', 'E'):                      ['income', 'insurance_exp', '上市公司利润表 - 保险业务支出'],
    ('undist_profit', 'q', 'E'):                      ['income', 'undist_profit', '上市公司利润表 - 年初未分配利润'],
    ('distable_profit', 'q', 'E'):                    ['income', 'distable_profit', '上市公司利润表 - 可分配利润'],
    ('income_rd_exp', 'q', 'E'):                      ['income', 'rd_exp', '上市公司利润表 - 研发费用'],
    ('fin_exp_int_exp', 'q', 'E'):                    ['income', 'fin_exp_int_exp', '上市公司利润表 - 财务费用:利息费用'],
    ('fin_exp_int_inc', 'q', 'E'):                    ['income', 'fin_exp_int_inc', '上市公司利润表 - 财务费用:利息收入'],
    ('transfer_surplus_rese', 'q', 'E'):              ['income', 'transfer_surplus_rese', '上市公司利润表 - 盈余公积转入'],
    ('transfer_housing_imprest', 'q', 'E'):           ['income', 'transfer_housing_imprest', '上市公司利润表 - 住房周转金转入'],
    ('transfer_oth', 'q', 'E'):                       ['income', 'transfer_oth', '上市公司利润表 - 其他转入'],
    ('adj_lossgain', 'q', 'E'):                       ['income', 'adj_lossgain', '上市公司利润表 - 调整以前年度损益'],
    ('withdra_legal_surplus', 'q', 'E'):              ['income', 'withdra_legal_surplus', '上市公司利润表 - 提取法定盈余公积'],
    ('withdra_legal_pubfund', 'q', 'E'):              ['income', 'withdra_legal_pubfund', '上市公司利润表 - 提取法定公益金'],
    ('withdra_biz_devfund', 'q', 'E'):                ['income', 'withdra_biz_devfund', '上市公司利润表 - 提取企业发展基金'],
    ('withdra_rese_fund', 'q', 'E'):                  ['income', 'withdra_rese_fund', '上市公司利润表 - 提取储备基金'],
    ('withdra_oth_ersu', 'q', 'E'):                   ['income', 'withdra_oth_ersu', '上市公司利润表 - 提取任意盈余公积金'],
    ('workers_welfare', 'q', 'E'):                    ['income', 'workers_welfare', '上市公司利润表 - 职工奖金福利'],
    ('distr_profit_shrhder', 'q', 'E'):               ['income', 'distr_profit_shrhder', '上市公司利润表 - 可供股东分配的利润'],
    ('prfshare_payable_dvd', 'q', 'E'):               ['income', 'prfshare_payable_dvd', '上市公司利润表 - 应付优先股股利'],
    ('comshare_payable_dvd', 'q', 'E'):               ['income', 'comshare_payable_dvd', '上市公司利润表 - 应付普通股股利'],
    ('capit_comstock_div', 'q', 'E'):                 ['income', 'capit_comstock_div', '上市公司利润表 - 转作股本的普通股股利'],
    ('net_after_nr_lp_correct', 'q', 'E'):            ['income', 'net_after_nr_lp_correct',
                                                       '上市公司利润表 - 扣除非经常性损益后的净利润（更正前）'],
    ('income_credit_impa_loss', 'q', 'E'):            ['income', 'credit_impa_loss', '上市公司利润表 - 信用减值损失'],
    ('net_expo_hedging_benefits', 'q', 'E'):          ['income', 'net_expo_hedging_benefits', '上市公司利润表 - 净敞口套期收益'],
    ('oth_impair_loss_assets', 'q', 'E'):             ['income', 'oth_impair_loss_assets', '上市公司利润表 - 其他资产减值损失'],
    ('total_opcost', 'q', 'E'):                       ['income', 'total_opcost', '上市公司利润表 - 营业总成本（二）'],
    ('amodcost_fin_assets', 'q', 'E'):                ['income', 'amodcost_fin_assets', '上市公司利润表 - 以摊余成本计量的金融资产终止确认收益'],
    ('oth_income', 'q', 'E'):                         ['income', 'oth_income', '上市公司利润表 - 其他收益'],
    ('asset_disp_income', 'q', 'E'):                  ['income', 'asset_disp_income', '上市公司利润表 - 资产处置收益'],
    ('continued_net_profit', 'q', 'E'):               ['income', 'continued_net_profit', '上市公司利润表 - 持续经营净利润'],
    ('end_net_profit', 'q', 'E'):                     ['income', 'end_net_profit', '上市公司利润表 - 终止经营净利润'],
    ('total_share', 'q', 'E'):                        ['balance', 'total_share', '上市公司资产负债表 - 期末总股本'],
    ('cap_rese', 'q', 'E'):                           ['balance', 'cap_rese', '上市公司资产负债表 - 资本公积金'],
    ('undistr_porfit', 'q', 'E'):                     ['balance', 'undistr_porfit', '上市公司资产负债表 - 未分配利润'],
    ('surplus_rese', 'q', 'E'):                       ['balance', 'surplus_rese', '上市公司资产负债表 - 盈余公积金'],
    ('special_rese', 'q', 'E'):                       ['balance', 'special_rese', '上市公司资产负债表 - 专项储备'],
    ('money_cap', 'q', 'E'):                          ['balance', 'money_cap', '上市公司资产负债表 - 货币资金'],
    ('trad_asset', 'q', 'E'):                         ['balance', 'trad_asset', '上市公司资产负债表 - 交易性金融资产'],
    ('notes_receiv', 'q', 'E'):                       ['balance', 'notes_receiv', '上市公司资产负债表 - 应收票据'],
    ('accounts_receiv', 'q', 'E'):                    ['balance', 'accounts_receiv', '上市公司资产负债表 - 应收账款'],
    ('oth_receiv', 'q', 'E'):                         ['balance', 'oth_receiv', '上市公司资产负债表 - 其他应收款'],
    ('prepayment', 'q', 'E'):                         ['balance', 'prepayment', '上市公司资产负债表 - 预付款项'],
    ('div_receiv', 'q', 'E'):                         ['balance', 'div_receiv', '上市公司资产负债表 - 应收股利'],
    ('int_receiv', 'q', 'E'):                         ['balance', 'int_receiv', '上市公司资产负债表 - 应收利息'],
    ('inventories', 'q', 'E'):                        ['balance', 'inventories', '上市公司资产负债表 - 存货'],
    ('amor_exp', 'q', 'E'):                           ['balance', 'amor_exp', '上市公司资产负债表 - 长期待摊费用'],
    ('nca_within_1y', 'q', 'E'):                      ['balance', 'nca_within_1y', '上市公司资产负债表 - 一年内到期的非流动资产'],
    ('sett_rsrv', 'q', 'E'):                          ['balance', 'sett_rsrv', '上市公司资产负债表 - 结算备付金'],
    ('loanto_oth_bank_fi', 'q', 'E'):                 ['balance', 'loanto_oth_bank_fi', '上市公司资产负债表 - 拆出资金'],
    ('premium_receiv', 'q', 'E'):                     ['balance', 'premium_receiv', '上市公司资产负债表 - 应收保费'],
    ('reinsur_receiv', 'q', 'E'):                     ['balance', 'reinsur_receiv', '上市公司资产负债表 - 应收分保账款'],
    ('reinsur_res_receiv', 'q', 'E'):                 ['balance', 'reinsur_res_receiv', '上市公司资产负债表 - 应收分保合同准备金'],
    ('pur_resale_fa', 'q', 'E'):                      ['balance', 'pur_resale_fa', '上市公司资产负债表 - 买入返售金融资产'],
    ('oth_cur_assets', 'q', 'E'):                     ['balance', 'oth_cur_assets', '上市公司资产负债表 - 其他流动资产'],
    ('total_cur_assets', 'q', 'E'):                   ['balance', 'total_cur_assets', '上市公司资产负债表 - 流动资产合计'],
    ('fa_avail_for_sale', 'q', 'E'):                  ['balance', 'fa_avail_for_sale', '上市公司资产负债表 - 可供出售金融资产'],
    ('htm_invest', 'q', 'E'):                         ['balance', 'htm_invest', '上市公司资产负债表 - 持有至到期投资'],
    ('lt_eqt_invest', 'q', 'E'):                      ['balance', 'lt_eqt_invest', '上市公司资产负债表 - 长期股权投资'],
    ('invest_real_estate', 'q', 'E'):                 ['balance', 'invest_real_estate', '上市公司资产负债表 - 投资性房地产'],
    ('time_deposits', 'q', 'E'):                      ['balance', 'time_deposits', '上市公司资产负债表 - 定期存款'],
    ('oth_assets', 'q', 'E'):                         ['balance', 'oth_assets', '上市公司资产负债表 - 其他资产'],
    ('lt_rec', 'q', 'E'):                             ['balance', 'lt_rec', '上市公司资产负债表 - 长期应收款'],
    ('fix_assets', 'q', 'E'):                         ['balance', 'fix_assets', '上市公司资产负债表 - 固定资产'],
    ('cip', 'q', 'E'):                                ['balance', 'cip', '上市公司资产负债表 - 在建工程'],
    ('const_materials', 'q', 'E'):                    ['balance', 'const_materials', '上市公司资产负债表 - 工程物资'],
    ('fixed_assets_disp', 'q', 'E'):                  ['balance', 'fixed_assets_disp', '上市公司资产负债表 - 固定资产清理'],
    ('produc_bio_assets', 'q', 'E'):                  ['balance', 'produc_bio_assets', '上市公司资产负债表 - 生产性生物资产'],
    ('oil_and_gas_assets', 'q', 'E'):                 ['balance', 'oil_and_gas_assets', '上市公司资产负债表 - 油气资产'],
    ('intan_assets', 'q', 'E'):                       ['balance', 'intan_assets', '上市公司资产负债表 - 无形资产'],
    ('r_and_d', 'q', 'E'):                            ['balance', 'r_and_d', '上市公司资产负债表 - 研发支出'],
    ('goodwill', 'q', 'E'):                           ['balance', 'goodwill', '上市公司资产负债表 - 商誉'],
    ('lt_amor_exp', 'q', 'E'):                        ['balance', 'lt_amor_exp', '上市公司资产负债表 - 长期待摊费用'],
    ('defer_tax_assets', 'q', 'E'):                   ['balance', 'defer_tax_assets', '上市公司资产负债表 - 递延所得税资产'],
    ('decr_in_disbur', 'q', 'E'):                     ['balance', 'decr_in_disbur', '上市公司资产负债表 - 发放贷款及垫款'],
    ('oth_nca', 'q', 'E'):                            ['balance', 'oth_nca', '上市公司资产负债表 - 其他非流动资产'],
    ('total_nca', 'q', 'E'):                          ['balance', 'total_nca', '上市公司资产负债表 - 非流动资产合计'],
    ('cash_reser_cb', 'q', 'E'):                      ['balance', 'cash_reser_cb', '上市公司资产负债表 - 现金及存放中央银行款项'],
    ('depos_in_oth_bfi', 'q', 'E'):                   ['balance', 'depos_in_oth_bfi', '上市公司资产负债表 - 存放同业和其它金融机构款项'],
    ('prec_metals', 'q', 'E'):                        ['balance', 'prec_metals', '上市公司资产负债表 - 贵金属'],
    ('deriv_assets', 'q', 'E'):                       ['balance', 'deriv_assets', '上市公司资产负债表 - 衍生金融资产'],
    ('rr_reins_une_prem', 'q', 'E'):                  ['balance', 'rr_reins_une_prem', '上市公司资产负债表 - 应收分保未到期责任准备金'],
    ('rr_reins_outstd_cla', 'q', 'E'):                ['balance', 'rr_reins_outstd_cla', '上市公司资产负债表 - 应收分保未决赔款准备金'],
    ('rr_reins_lins_liab', 'q', 'E'):                 ['balance', 'rr_reins_lins_liab', '上市公司资产负债表 - 应收分保寿险责任准备金'],
    ('rr_reins_lthins_liab', 'q', 'E'):               ['balance', 'rr_reins_lthins_liab', '上市公司资产负债表 - 应收分保长期健康险责任准备金'],
    ('refund_depos', 'q', 'E'):                       ['balance', 'refund_depos', '上市公司资产负债表 - 存出保证金'],
    ('ph_pledge_loans', 'q', 'E'):                    ['balance', 'ph_pledge_loans', '上市公司资产负债表 - 保户质押贷款'],
    ('refund_cap_depos', 'q', 'E'):                   ['balance', 'refund_cap_depos', '上市公司资产负债表 - 存出资本保证金'],
    ('indep_acct_assets', 'q', 'E'):                  ['balance', 'indep_acct_assets', '上市公司资产负债表 - 独立账户资产'],
    ('client_depos', 'q', 'E'):                       ['balance', 'client_depos', '上市公司资产负债表 - 其中：客户资金存款'],
    ('client_prov', 'q', 'E'):                        ['balance', 'client_prov', '上市公司资产负债表 - 其中：客户备付金'],
    ('transac_seat_fee', 'q', 'E'):                   ['balance', 'transac_seat_fee', '上市公司资产负债表 - 其中:交易席位费'],
    ('invest_as_receiv', 'q', 'E'):                   ['balance', 'invest_as_receiv', '上市公司资产负债表 - 应收款项类投资'],
    ('total_assets', 'q', 'E'):                       ['balance', 'total_assets', '上市公司资产负债表 - 资产总计'],
    ('lt_borr', 'q', 'E'):                            ['balance', 'lt_borr', '上市公司资产负债表 - 长期借款'],
    ('st_borr', 'q', 'E'):                            ['balance', 'st_borr', '上市公司资产负债表 - 短期借款'],
    ('cb_borr', 'q', 'E'):                            ['balance', 'cb_borr', '上市公司资产负债表 - 向中央银行借款'],
    ('depos_ib_deposits', 'q', 'E'):                  ['balance', 'depos_ib_deposits', '上市公司资产负债表 - 吸收存款及同业存放'],
    ('loan_oth_bank', 'q', 'E'):                      ['balance', 'loan_oth_bank', '上市公司资产负债表 - 拆入资金'],
    ('trading_fl', 'q', 'E'):                         ['balance', 'trading_fl', '上市公司资产负债表 - 交易性金融负债'],
    ('notes_payable', 'q', 'E'):                      ['balance', 'notes_payable', '上市公司资产负债表 - 应付票据'],
    ('acct_payable', 'q', 'E'):                       ['balance', 'acct_payable', '上市公司资产负债表 - 应付账款'],
    ('adv_receipts', 'q', 'E'):                       ['balance', 'adv_receipts', '上市公司资产负债表 - 预收款项'],
    ('sold_for_repur_fa', 'q', 'E'):                  ['balance', 'sold_for_repur_fa', '上市公司资产负债表 - 卖出回购金融资产款'],
    ('comm_payable', 'q', 'E'):                       ['balance', 'comm_payable', '上市公司资产负债表 - 应付手续费及佣金'],
    ('payroll_payable', 'q', 'E'):                    ['balance', 'payroll_payable', '上市公司资产负债表 - 应付职工薪酬'],
    ('taxes_payable', 'q', 'E'):                      ['balance', 'taxes_payable', '上市公司资产负债表 - 应交税费'],
    ('int_payable', 'q', 'E'):                        ['balance', 'int_payable', '上市公司资产负债表 - 应付利息'],
    ('div_payable', 'q', 'E'):                        ['balance', 'div_payable', '上市公司资产负债表 - 应付股利'],
    ('oth_payable', 'q', 'E'):                        ['balance', 'oth_payable', '上市公司资产负债表 - 其他应付款'],
    ('acc_exp', 'q', 'E'):                            ['balance', 'acc_exp', '上市公司资产负债表 - 预提费用'],
    ('deferred_inc', 'q', 'E'):                       ['balance', 'deferred_inc', '上市公司资产负债表 - 递延收益'],
    ('st_bonds_payable', 'q', 'E'):                   ['balance', 'st_bonds_payable', '上市公司资产负债表 - 应付短期债券'],
    ('payable_to_reinsurer', 'q', 'E'):               ['balance', 'payable_to_reinsurer', '上市公司资产负债表 - 应付分保账款'],
    ('rsrv_insur_cont', 'q', 'E'):                    ['balance', 'rsrv_insur_cont', '上市公司资产负债表 - 保险合同准备金'],
    ('acting_trading_sec', 'q', 'E'):                 ['balance', 'acting_trading_sec', '上市公司资产负债表 - 代理买卖证券款'],
    ('acting_uw_sec', 'q', 'E'):                      ['balance', 'acting_uw_sec', '上市公司资产负债表 - 代理承销证券款'],
    ('non_cur_liab_due_1y', 'q', 'E'):                ['balance', 'non_cur_liab_due_1y', '上市公司资产负债表 - 一年内到期的非流动负债'],
    ('oth_cur_liab', 'q', 'E'):                       ['balance', 'oth_cur_liab', '上市公司资产负债表 - 其他流动负债'],
    ('total_cur_liab', 'q', 'E'):                     ['balance', 'total_cur_liab', '上市公司资产负债表 - 流动负债合计'],
    ('bond_payable', 'q', 'E'):                       ['balance', 'bond_payable', '上市公司资产负债表 - 应付债券'],
    ('lt_payable', 'q', 'E'):                         ['balance', 'lt_payable', '上市公司资产负债表 - 长期应付款'],
    ('specific_payables', 'q', 'E'):                  ['balance', 'specific_payables', '上市公司资产负债表 - 专项应付款'],
    ('estimated_liab', 'q', 'E'):                     ['balance', 'estimated_liab', '上市公司资产负债表 - 预计负债'],
    ('defer_tax_liab', 'q', 'E'):                     ['balance', 'defer_tax_liab', '上市公司资产负债表 - 递延所得税负债'],
    ('defer_inc_non_cur_liab', 'q', 'E'):             ['balance', 'defer_inc_non_cur_liab', '上市公司资产负债表 - 递延收益-非流动负债'],
    ('oth_ncl', 'q', 'E'):                            ['balance', 'oth_ncl', '上市公司资产负债表 - 其他非流动负债'],
    ('total_ncl', 'q', 'E'):                          ['balance', 'total_ncl', '上市公司资产负债表 - 非流动负债合计'],
    ('depos_oth_bfi', 'q', 'E'):                      ['balance', 'depos_oth_bfi', '上市公司资产负债表 - 同业和其它金融机构存放款项'],
    ('deriv_liab', 'q', 'E'):                         ['balance', 'deriv_liab', '上市公司资产负债表 - 衍生金融负债'],
    ('depos', 'q', 'E'):                              ['balance', 'depos', '上市公司资产负债表 - 吸收存款'],
    ('agency_bus_liab', 'q', 'E'):                    ['balance', 'agency_bus_liab', '上市公司资产负债表 - 代理业务负债'],
    ('oth_liab', 'q', 'E'):                           ['balance', 'oth_liab', '上市公司资产负债表 - 其他负债'],
    ('prem_receiv_adva', 'q', 'E'):                   ['balance', 'prem_receiv_adva', '上市公司资产负债表 - 预收保费'],
    ('depos_received', 'q', 'E'):                     ['balance', 'depos_received', '上市公司资产负债表 - 存入保证金'],
    ('ph_invest', 'q', 'E'):                          ['balance', 'ph_invest', '上市公司资产负债表 - 保户储金及投资款'],
    ('reser_une_prem', 'q', 'E'):                     ['balance', 'reser_une_prem', '上市公司资产负债表 - 未到期责任准备金'],
    ('reser_outstd_claims', 'q', 'E'):                ['balance', 'reser_outstd_claims', '上市公司资产负债表 - 未决赔款准备金'],
    ('reser_lins_liab', 'q', 'E'):                    ['balance', 'reser_lins_liab', '上市公司资产负债表 - 寿险责任准备金'],
    ('reser_lthins_liab', 'q', 'E'):                  ['balance', 'reser_lthins_liab', '上市公司资产负债表 - 长期健康险责任准备金'],
    ('indept_acc_liab', 'q', 'E'):                    ['balance', 'indept_acc_liab', '上市公司资产负债表 - 独立账户负债'],
    ('pledge_borr', 'q', 'E'):                        ['balance', 'pledge_borr', '上市公司资产负债表 - 其中:质押借款'],
    ('indem_payable', 'q', 'E'):                      ['balance', 'indem_payable', '上市公司资产负债表 - 应付赔付款'],
    ('policy_div_payable', 'q', 'E'):                 ['balance', 'policy_div_payable', '上市公司资产负债表 - 应付保单红利'],
    ('total_liab', 'q', 'E'):                         ['balance', 'total_liab', '上市公司资产负债表 - 负债合计'],
    ('treasury_share', 'q', 'E'):                     ['balance', 'treasury_share', '上市公司资产负债表 - 减:库存股'],
    ('ordin_risk_reser', 'q', 'E'):                   ['balance', 'ordin_risk_reser', '上市公司资产负债表 - 一般风险准备'],
    ('forex_differ', 'q', 'E'):                       ['balance', 'forex_differ', '上市公司资产负债表 - 外币报表折算差额'],
    ('invest_loss_unconf', 'q', 'E'):                 ['balance', 'invest_loss_unconf', '上市公司资产负债表 - 未确认的投资损失'],
    ('minority_int', 'q', 'E'):                       ['balance', 'minority_int', '上市公司资产负债表 - 少数股东权益'],
    ('total_hldr_eqy_exc_min_int', 'q', 'E'):         ['balance', 'total_hldr_eqy_exc_min_int',
                                                       '上市公司资产负债表 - 股东权益合计(不含少数股东权益)'],
    ('total_hldr_eqy_inc_min_int', 'q', 'E'):         ['balance', 'total_hldr_eqy_inc_min_int',
                                                       '上市公司资产负债表 - 股东权益合计(含少数股东权益)'],
    ('total_liab_hldr_eqy', 'q', 'E'):                ['balance', 'total_liab_hldr_eqy', '上市公司资产负债表 - 负债及股东权益总计'],
    ('lt_payroll_payable', 'q', 'E'):                 ['balance', 'lt_payroll_payable', '上市公司资产负债表 - 长期应付职工薪酬'],
    ('oth_comp_income', 'q', 'E'):                    ['balance', 'oth_comp_income', '上市公司资产负债表 - 其他综合收益'],
    ('oth_eqt_tools', 'q', 'E'):                      ['balance', 'oth_eqt_tools', '上市公司资产负债表 - 其他权益工具'],
    ('oth_eqt_tools_p_shr', 'q', 'E'):                ['balance', 'oth_eqt_tools_p_shr', '上市公司资产负债表 - 其他权益工具(优先股)'],
    ('lending_funds', 'q', 'E'):                      ['balance', 'lending_funds', '上市公司资产负债表 - 融出资金'],
    ('acc_receivable', 'q', 'E'):                     ['balance', 'acc_receivable', '上市公司资产负债表 - 应收款项'],
    ('st_fin_payable', 'q', 'E'):                     ['balance', 'st_fin_payable', '上市公司资产负债表 - 应付短期融资款'],
    ('payables', 'q', 'E'):                           ['balance', 'payables', '上市公司资产负债表 - 应付款项'],
    ('hfs_assets', 'q', 'E'):                         ['balance', 'hfs_assets', '上市公司资产负债表 - 持有待售的资产'],
    ('hfs_sales', 'q', 'E'):                          ['balance', 'hfs_sales', '上市公司资产负债表 - 持有待售的负债'],
    ('cost_fin_assets', 'q', 'E'):                    ['balance', 'cost_fin_assets', '上市公司资产负债表 - 以摊余成本计量的金融资产'],
    ('fair_value_fin_assets', 'q', 'E'):              ['balance', 'fair_value_fin_assets',
                                                       '上市公司资产负债表 - 以公允价值计量且其变动计入其他综合收益的金融资产'],
    ('cip_total', 'q', 'E'):                          ['balance', 'cip_total', '上市公司资产负债表 - 在建工程(合计)(元)'],
    ('oth_pay_total', 'q', 'E'):                      ['balance', 'oth_pay_total', '上市公司资产负债表 - 其他应付款(合计)(元)'],
    ('long_pay_total', 'q', 'E'):                     ['balance', 'long_pay_total', '上市公司资产负债表 - 长期应付款(合计)(元)'],
    ('debt_invest', 'q', 'E'):                        ['balance', 'debt_invest', '上市公司资产负债表 - 债权投资(元)'],
    ('oth_debt_invest', 'q', 'E'):                    ['balance', 'oth_debt_invest', '上市公司资产负债表 - 其他债权投资(元)'],
    ('oth_eq_invest', 'q', 'E'):                      ['balance', 'oth_eq_invest', '上市公司资产负债表 - 其他权益工具投资(元)'],
    ('oth_illiq_fin_assets', 'q', 'E'):               ['balance', 'oth_illiq_fin_assets', '上市公司资产负债表 - 其他非流动金融资产(元)'],
    ('oth_eq_ppbond', 'q', 'E'):                      ['balance', 'oth_eq_ppbond', '上市公司资产负债表 - 其他权益工具:永续债(元)'],
    ('receiv_financing', 'q', 'E'):                   ['balance', 'receiv_financing', '上市公司资产负债表 - 应收款项融资'],
    ('use_right_assets', 'q', 'E'):                   ['balance', 'use_right_assets', '上市公司资产负债表 - 使用权资产'],
    ('lease_liab', 'q', 'E'):                         ['balance', 'lease_liab', '上市公司资产负债表 - 租赁负债'],
    ('contract_assets', 'q', 'E'):                    ['balance', 'contract_assets', '上市公司资产负债表 - 合同资产'],
    ('contract_liab', 'q', 'E'):                      ['balance', 'contract_liab', '上市公司资产负债表 - 合同负债'],
    ('accounts_receiv_bill', 'q', 'E'):               ['balance', 'accounts_receiv_bill', '上市公司资产负债表 - 应收票据及应收账款'],
    ('accounts_pay', 'q', 'E'):                       ['balance', 'accounts_pay', '上市公司资产负债表 - 应付票据及应付账款'],
    ('oth_rcv_total', 'q', 'E'):                      ['balance', 'oth_rcv_total', '上市公司资产负债表 - 其他应收款(合计)（元）'],
    ('fix_assets_total', 'q', 'E'):                   ['balance', 'fix_assets_total', '上市公司资产负债表 - 固定资产(合计)(元)'],
    ('net_profit', 'q', 'E'):                         ['cashflow', 'net_profit', '上市公司现金流量表 - 净利润'],
    ('finan_exp', 'q', 'E'):                          ['cashflow', 'finan_exp', '上市公司现金流量表 - 财务费用'],
    ('c_fr_sale_sg', 'q', 'E'):                       ['cashflow', 'c_fr_sale_sg', '上市公司现金流量表 - 销售商品、提供劳务收到的现金'],
    ('recp_tax_rends', 'q', 'E'):                     ['cashflow', 'recp_tax_rends', '上市公司现金流量表 - 收到的税费返还'],
    ('n_depos_incr_fi', 'q', 'E'):                    ['cashflow', 'n_depos_incr_fi', '上市公司现金流量表 - 客户存款和同业存放款项净增加额'],
    ('n_incr_loans_cb', 'q', 'E'):                    ['cashflow', 'n_incr_loans_cb', '上市公司现金流量表 - 向中央银行借款净增加额'],
    ('n_inc_borr_oth_fi', 'q', 'E'):                  ['cashflow', 'n_inc_borr_oth_fi', '上市公司现金流量表 - 向其他金融机构拆入资金净增加额'],
    ('prem_fr_orig_contr', 'q', 'E'):                 ['cashflow', 'prem_fr_orig_contr', '上市公司现金流量表 - 收到原保险合同保费取得的现金'],
    ('n_incr_insured_dep', 'q', 'E'):                 ['cashflow', 'n_incr_insured_dep', '上市公司现金流量表 - 保户储金净增加额'],
    ('n_reinsur_prem', 'q', 'E'):                     ['cashflow', 'n_reinsur_prem', '上市公司现金流量表 - 收到再保业务现金净额'],
    ('n_incr_disp_tfa', 'q', 'E'):                    ['cashflow', 'n_incr_disp_tfa', '上市公司现金流量表 - 处置交易性金融资产净增加额'],
    ('ifc_cash_incr', 'q', 'E'):                      ['cashflow', 'ifc_cash_incr', '上市公司现金流量表 - 收取利息和手续费净增加额'],
    ('n_incr_disp_faas', 'q', 'E'):                   ['cashflow', 'n_incr_disp_faas', '上市公司现金流量表 - 处置可供出售金融资产净增加额'],
    ('n_incr_loans_oth_bank', 'q', 'E'):              ['cashflow', 'n_incr_loans_oth_bank', '上市公司现金流量表 - 拆入资金净增加额'],
    ('n_cap_incr_repur', 'q', 'E'):                   ['cashflow', 'n_cap_incr_repur', '上市公司现金流量表 - 回购业务资金净增加额'],
    ('c_fr_oth_operate_a', 'q', 'E'):                 ['cashflow', 'c_fr_oth_operate_a', '上市公司现金流量表 - 收到其他与经营活动有关的现金'],
    ('c_inf_fr_operate_a', 'q', 'E'):                 ['cashflow', 'c_inf_fr_operate_a', '上市公司现金流量表 - 经营活动现金流入小计'],
    ('c_paid_goods_s', 'q', 'E'):                     ['cashflow', 'c_paid_goods_s', '上市公司现金流量表 - 购买商品、接受劳务支付的现金'],
    ('c_paid_to_for_empl', 'q', 'E'):                 ['cashflow', 'c_paid_to_for_empl', '上市公司现金流量表 - 支付给职工以及为职工支付的现金'],
    ('c_paid_for_taxes', 'q', 'E'):                   ['cashflow', 'c_paid_for_taxes', '上市公司现金流量表 - 支付的各项税费'],
    ('n_incr_clt_loan_adv', 'q', 'E'):                ['cashflow', 'n_incr_clt_loan_adv', '上市公司现金流量表 - 客户贷款及垫款净增加额'],
    ('n_incr_dep_cbob', 'q', 'E'):                    ['cashflow', 'n_incr_dep_cbob', '上市公司现金流量表 - 存放央行和同业款项净增加额'],
    ('c_pay_claims_orig_inco', 'q', 'E'):             ['cashflow', 'c_pay_claims_orig_inco',
                                                       '上市公司现金流量表 - 支付原保险合同赔付款项的现金'],
    ('pay_handling_chrg', 'q', 'E'):                  ['cashflow', 'pay_handling_chrg', '上市公司现金流量表 - 支付手续费的现金'],
    ('pay_comm_insur_plcy', 'q', 'E'):                ['cashflow', 'pay_comm_insur_plcy', '上市公司现金流量表 - 支付保单红利的现金'],
    ('oth_cash_pay_oper_act', 'q', 'E'):              ['cashflow', 'oth_cash_pay_oper_act',
                                                       '上市公司现金流量表 - 支付其他与经营活动有关的现金'],
    ('st_cash_out_act', 'q', 'E'):                    ['cashflow', 'st_cash_out_act', '上市公司现金流量表 - 经营活动现金流出小计'],
    ('n_cashflow_act', 'q', 'E'):                     ['cashflow', 'n_cashflow_act', '上市公司现金流量表 - 经营活动产生的现金流量净额'],
    ('oth_recp_ral_inv_act', 'q', 'E'):               ['cashflow', 'oth_recp_ral_inv_act',
                                                       '上市公司现金流量表 - 收到其他与投资活动有关的现金'],
    ('c_disp_withdrwl_invest', 'q', 'E'):             ['cashflow', 'c_disp_withdrwl_invest', '上市公司现金流量表 - 收回投资收到的现金'],
    ('c_recp_return_invest', 'q', 'E'):               ['cashflow', 'c_recp_return_invest', '上市公司现金流量表 - 取得投资收益收到的现金'],
    ('n_recp_disp_fiolta', 'q', 'E'):                 ['cashflow', 'n_recp_disp_fiolta',
                                                       '上市公司现金流量表 - 处置固定资产、无形资产和其他长期资产收回的现金净额'],
    ('n_recp_disp_sobu', 'q', 'E'):                   ['cashflow', 'n_recp_disp_sobu',
                                                       '上市公司现金流量表 - 处置子公司及其他营业单位收到的现金净额'],
    ('stot_inflows_inv_act', 'q', 'E'):               ['cashflow', 'stot_inflows_inv_act', '上市公司现金流量表 - 投资活动现金流入小计'],
    ('c_pay_acq_const_fiolta', 'q', 'E'):             ['cashflow', 'c_pay_acq_const_fiolta',
                                                       '上市公司现金流量表 - 购建固定资产、无形资产和其他长期资产支付的现金'],
    ('c_paid_invest', 'q', 'E'):                      ['cashflow', 'c_paid_invest', '上市公司现金流量表 - 投资支付的现金'],
    ('n_disp_subs_oth_biz', 'q', 'E'):                ['cashflow', 'n_disp_subs_oth_biz',
                                                       '上市公司现金流量表 - 取得子公司及其他营业单位支付的现金净额'],
    ('oth_pay_ral_inv_act', 'q', 'E'):                ['cashflow', 'oth_pay_ral_inv_act', '上市公司现金流量表 - 支付其他与投资活动有关的现金'],
    ('n_incr_pledge_loan', 'q', 'E'):                 ['cashflow', 'n_incr_pledge_loan', '上市公司现金流量表 - 质押贷款净增加额'],
    ('stot_out_inv_act', 'q', 'E'):                   ['cashflow', 'stot_out_inv_act', '上市公司现金流量表 - 投资活动现金流出小计'],
    ('n_cashflow_inv_act', 'q', 'E'):                 ['cashflow', 'n_cashflow_inv_act', '上市公司现金流量表 - 投资活动产生的现金流量净额'],
    ('c_recp_borrow', 'q', 'E'):                      ['cashflow', 'c_recp_borrow', '上市公司现金流量表 - 取得借款收到的现金'],
    ('proc_issue_bonds', 'q', 'E'):                   ['cashflow', 'proc_issue_bonds', '上市公司现金流量表 - 发行债券收到的现金'],
    ('oth_cash_recp_ral_fnc_act', 'q', 'E'):          ['cashflow', 'oth_cash_recp_ral_fnc_act',
                                                       '上市公司现金流量表 - 收到其他与筹资活动有关的现金'],
    ('stot_cash_in_fnc_act', 'q', 'E'):               ['cashflow', 'stot_cash_in_fnc_act', '上市公司现金流量表 - 筹资活动现金流入小计'],
    ('free_cashflow', 'q', 'E'):                      ['cashflow', 'free_cashflow', '上市公司现金流量表 - 企业自由现金流量'],
    ('c_prepay_amt_borr', 'q', 'E'):                  ['cashflow', 'c_prepay_amt_borr', '上市公司现金流量表 - 偿还债务支付的现金'],
    ('c_pay_dist_dpcp_int_exp', 'q', 'E'):            ['cashflow', 'c_pay_dist_dpcp_int_exp',
                                                       '上市公司现金流量表 - 分配股利、利润或偿付利息支付的现金'],
    ('incl_dvd_profit_paid_sc_ms', 'q', 'E'):         ['cashflow', 'incl_dvd_profit_paid_sc_ms',
                                                       '上市公司现金流量表 - 其中:子公司支付给少数股东的股利、利润'],
    ('oth_cashpay_ral_fnc_act', 'q', 'E'):            ['cashflow', 'oth_cashpay_ral_fnc_act',
                                                       '上市公司现金流量表 - 支付其他与筹资活动有关的现金'],
    ('stot_cashout_fnc_act', 'q', 'E'):               ['cashflow', 'stot_cashout_fnc_act', '上市公司现金流量表 - 筹资活动现金流出小计'],
    ('n_cash_flows_fnc_act', 'q', 'E'):               ['cashflow', 'n_cash_flows_fnc_act', '上市公司现金流量表 - 筹资活动产生的现金流量净额'],
    ('eff_fx_flu_cash', 'q', 'E'):                    ['cashflow', 'eff_fx_flu_cash', '上市公司现金流量表 - 汇率变动对现金的影响'],
    ('n_incr_cash_cash_equ', 'q', 'E'):               ['cashflow', 'n_incr_cash_cash_equ', '上市公司现金流量表 - 现金及现金等价物净增加额'],
    ('c_cash_equ_beg_period', 'q', 'E'):              ['cashflow', 'c_cash_equ_beg_period', '上市公司现金流量表 - 期初现金及现金等价物余额'],
    ('c_cash_equ_end_period', 'q', 'E'):              ['cashflow', 'c_cash_equ_end_period', '上市公司现金流量表 - 期末现金及现金等价物余额'],
    ('c_recp_cap_contrib', 'q', 'E'):                 ['cashflow', 'c_recp_cap_contrib', '上市公司现金流量表 - 吸收投资收到的现金'],
    ('incl_cash_rec_saims', 'q', 'E'):                ['cashflow', 'incl_cash_rec_saims',
                                                       '上市公司现金流量表 - 其中:子公司吸收少数股东投资收到的现金'],
    ('uncon_invest_loss', 'q', 'E'):                  ['cashflow', 'uncon_invest_loss', '上市公司现金流量表 - 未确认投资损失'],
    ('prov_depr_assets', 'q', 'E'):                   ['cashflow', 'prov_depr_assets', '上市公司现金流量表 - 加:资产减值准备'],
    ('depr_fa_coga_dpba', 'q', 'E'):                  ['cashflow', 'depr_fa_coga_dpba',
                                                       '上市公司现金流量表 - 固定资产折旧、油气资产折耗、生产性生物资产折旧'],
    ('amort_intang_assets', 'q', 'E'):                ['cashflow', 'amort_intang_assets', '上市公司现金流量表 - 无形资产摊销'],
    ('lt_amort_deferred_exp', 'q', 'E'):              ['cashflow', 'lt_amort_deferred_exp', '上市公司现金流量表 - 长期待摊费用摊销'],
    ('decr_deferred_exp', 'q', 'E'):                  ['cashflow', 'decr_deferred_exp', '上市公司现金流量表 - 待摊费用减少'],
    ('incr_acc_exp', 'q', 'E'):                       ['cashflow', 'incr_acc_exp', '上市公司现金流量表 - 预提费用增加'],
    ('loss_disp_fiolta', 'q', 'E'):                   ['cashflow', 'loss_disp_fiolta',
                                                       '上市公司现金流量表 - 处置固定、无形资产和其他长期资产的损失'],
    ('loss_scr_fa', 'q', 'E'):                        ['cashflow', 'loss_scr_fa', '上市公司现金流量表 - 固定资产报废损失'],
    ('loss_fv_chg', 'q', 'E'):                        ['cashflow', 'loss_fv_chg', '上市公司现金流量表 - 公允价值变动损失'],
    ('invest_loss', 'q', 'E'):                        ['cashflow', 'invest_loss', '上市公司现金流量表 - 投资损失'],
    ('decr_def_inc_tax_assets', 'q', 'E'):            ['cashflow', 'decr_def_inc_tax_assets', '上市公司现金流量表 - 递延所得税资产减少'],
    ('incr_def_inc_tax_liab', 'q', 'E'):              ['cashflow', 'incr_def_inc_tax_liab', '上市公司现金流量表 - 递延所得税负债增加'],
    ('decr_inventories', 'q', 'E'):                   ['cashflow', 'decr_inventories', '上市公司现金流量表 - 存货的减少'],
    ('decr_oper_payable', 'q', 'E'):                  ['cashflow', 'decr_oper_payable', '上市公司现金流量表 - 经营性应收项目的减少'],
    ('incr_oper_payable', 'q', 'E'):                  ['cashflow', 'incr_oper_payable', '上市公司现金流量表 - 经营性应付项目的增加'],
    ('others', 'q', 'E'):                             ['cashflow', 'others', '上市公司现金流量表 - 其他'],
    ('im_net_cashflow_oper_act', 'q', 'E'):           ['cashflow', 'im_net_cashflow_oper_act',
                                                       '上市公司现金流量表 - 经营活动产生的现金流量净额(间接法)'],
    ('conv_debt_into_cap', 'q', 'E'):                 ['cashflow', 'conv_debt_into_cap', '上市公司现金流量表 - 债务转为资本'],
    ('conv_copbonds_due_within_1y', 'q', 'E'):        ['cashflow', 'conv_copbonds_due_within_1y',
                                                       '上市公司现金流量表 - 一年内到期的可转换公司债券'],
    ('fa_fnc_leases', 'q', 'E'):                      ['cashflow', 'fa_fnc_leases', '上市公司现金流量表 - 融资租入固定资产'],
    ('im_n_incr_cash_equ', 'q', 'E'):                 ['cashflow', 'im_n_incr_cash_equ',
                                                       '上市公司现金流量表 - 现金及现金等价物净增加额(间接法)'],
    ('net_dism_capital_add', 'q', 'E'):               ['cashflow', 'net_dism_capital_add', '上市公司现金流量表 - 拆出资金净增加额'],
    ('net_cash_rece_sec', 'q', 'E'):                  ['cashflow', 'net_cash_rece_sec', '上市公司现金流量表 - 代理买卖证券收到的现金净额(元)'],
    ('cashflow_credit_impa_loss', 'q', 'E'):          ['cashflow', 'credit_impa_loss', '上市公司现金流量表 - 信用减值损失'],
    ('use_right_asset_dep', 'q', 'E'):                ['cashflow', 'use_right_asset_dep', '上市公司现金流量表 - 使用权资产折旧'],
    ('oth_loss_asset', 'q', 'E'):                     ['cashflow', 'oth_loss_asset', '上市公司现金流量表 - 其他资产减值损失'],
    ('end_bal_cash', 'q', 'E'):                       ['cashflow', 'end_bal_cash', '上市公司现金流量表 - 现金的期末余额'],
    ('beg_bal_cash', 'q', 'E'):                       ['cashflow', 'beg_bal_cash', '上市公司现金流量表 - 减:现金的期初余额'],
    ('end_bal_cash_equ', 'q', 'E'):                   ['cashflow', 'end_bal_cash_equ', '上市公司现金流量表 - 加:现金等价物的期末余额'],
    ('beg_bal_cash_equ', 'q', 'E'):                   ['cashflow', 'beg_bal_cash_equ', '上市公司现金流量表 - 减:现金等价物的期初余额'],
    ('express_revenue', 'q', 'E'):                    ['express', 'revenue', '上市公司业绩快报 - 营业收入(元)'],
    ('express_operate_profit', 'q', 'E'):             ['express', 'operate_profit', '上市公司业绩快报 - 营业利润(元)'],
    ('express_total_profit', 'q', 'E'):               ['express', 'total_profit', '上市公司业绩快报 - 利润总额(元)'],
    ('express_n_income', 'q', 'E'):                   ['express', 'n_income', '上市公司业绩快报 - 净利润(元)'],
    ('express_total_assets', 'q', 'E'):               ['express', 'total_assets', '上市公司业绩快报 - 总资产(元)'],
    ('express_total_hldr_eqy_exc_min_int', 'q', 'E'): ['express', 'total_hldr_eqy_exc_min_int',
                                                       '上市公司业绩快报 - 股东权益合计(不含少数股东权益)(元)'],
    ('express_diluted_eps', 'q', 'E'):                ['express', 'diluted_eps', '上市公司业绩快报 - 每股收益(摊薄)(元)'],
    ('diluted_roe', 'q', 'E'):                        ['express', 'diluted_roe', '上市公司业绩快报 - 净资产收益率(摊薄)(%)'],
    ('yoy_net_profit', 'q', 'E'):                     ['express', 'yoy_net_profit', '上市公司业绩快报 - 去年同期修正后净利润'],
    ('bps', 'q', 'E'):                                ['express', 'bps', '上市公司业绩快报 - 每股净资产'],
    ('yoy_sales', 'q', 'E'):                          ['express', 'yoy_sales', '上市公司业绩快报 - 同比增长率:营业收入'],
    ('yoy_op', 'q', 'E'):                             ['express', 'yoy_op', '上市公司业绩快报 - 同比增长率:营业利润'],
    ('yoy_tp', 'q', 'E'):                             ['express', 'yoy_tp', '上市公司业绩快报 - 同比增长率:利润总额'],
    ('yoy_dedu_np', 'q', 'E'):                        ['express', 'yoy_dedu_np', '上市公司业绩快报 - 同比增长率:归属母公司股东的净利润'],
    ('yoy_eps', 'q', 'E'):                            ['express', 'yoy_eps', '上市公司业绩快报 - 同比增长率:基本每股收益'],
    ('yoy_roe', 'q', 'E'):                            ['express', 'yoy_roe', '上市公司业绩快报 - 同比增减:加权平均净资产收益率'],
    ('growth_assets', 'q', 'E'):                      ['express', 'growth_assets', '上市公司业绩快报 - 比年初增长率:总资产'],
    ('yoy_equity', 'q', 'E'):                         ['express', 'yoy_equity', '上市公司业绩快报 - 比年初增长率:归属母公司的股东权益'],
    ('growth_bps', 'q', 'E'):                         ['express', 'growth_bps', '上市公司业绩快报 - 比年初增长率:归属于母公司股东的每股净资产'],
    ('or_last_year', 'q', 'E'):                       ['express', 'or_last_year', '上市公司业绩快报 - 去年同期营业收入'],
    ('op_last_year', 'q', 'E'):                       ['express', 'op_last_year', '上市公司业绩快报 - 去年同期营业利润'],
    ('tp_last_year', 'q', 'E'):                       ['express', 'tp_last_year', '上市公司业绩快报 - 去年同期利润总额'],
    ('np_last_year', 'q', 'E'):                       ['express', 'np_last_year', '上市公司业绩快报 - 去年同期净利润'],
    ('eps_last_year', 'q', 'E'):                      ['express', 'eps_last_year', '上市公司业绩快报 - 去年同期每股收益'],
    ('open_net_assets', 'q', 'E'):                    ['express', 'open_net_assets', '上市公司业绩快报 - 期初净资产'],
    ('open_bps', 'q', 'E'):                           ['express', 'open_bps', '上市公司业绩快报 - 期初每股净资产'],
    ('perf_summary', 'q', 'E'):                       ['express', 'perf_summary', '上市公司业绩快报 - 业绩简要说明'],
    ('eps', 'q', 'E'):                                ['financial', 'eps', '上市公司财务指标 - 基本每股收益'],
    ('dt_eps', 'q', 'E'):                             ['financial', 'dt_eps', '上市公司财务指标 - 稀释每股收益'],
    ('total_revenue_ps', 'q', 'E'):                   ['financial', 'total_revenue_ps', '上市公司财务指标 - 每股营业总收入'],
    ('revenue_ps', 'q', 'E'):                         ['financial', 'revenue_ps', '上市公司财务指标 - 每股营业收入'],
    ('capital_rese_ps', 'q', 'E'):                    ['financial', 'capital_rese_ps', '上市公司财务指标 - 每股资本公积'],
    ('surplus_rese_ps', 'q', 'E'):                    ['financial', 'surplus_rese_ps', '上市公司财务指标 - 每股盈余公积'],
    ('undist_profit_ps', 'q', 'E'):                   ['financial', 'undist_profit_ps', '上市公司财务指标 - 每股未分配利润'],
    ('extra_item', 'q', 'E'):                         ['financial', 'extra_item', '上市公司财务指标 - 非经常性损益'],
    ('profit_dedt', 'q', 'E'):                        ['financial', 'profit_dedt', '上市公司财务指标 - 扣除非经常性损益后的净利润（扣非净利润）'],
    ('gross_margin', 'q', 'E'):                       ['financial', 'gross_margin', '上市公司财务指标 - 毛利'],
    ('current_ratio', 'q', 'E'):                      ['financial', 'current_ratio', '上市公司财务指标 - 流动比率'],
    ('quick_ratio', 'q', 'E'):                        ['financial', 'quick_ratio', '上市公司财务指标 - 速动比率'],
    ('cash_ratio', 'q', 'E'):                         ['financial', 'cash_ratio', '上市公司财务指标 - 保守速动比率'],
    ('invturn_days', 'q', 'E'):                       ['financial', 'invturn_days', '上市公司财务指标 - 存货周转天数'],
    ('arturn_days', 'q', 'E'):                        ['financial', 'arturn_days', '上市公司财务指标 - 应收账款周转天数'],
    ('inv_turn', 'q', 'E'):                           ['financial', 'inv_turn', '上市公司财务指标 - 存货周转率'],
    ('ar_turn', 'q', 'E'):                            ['financial', 'ar_turn', '上市公司财务指标 - 应收账款周转率'],
    ('ca_turn', 'q', 'E'):                            ['financial', 'ca_turn', '上市公司财务指标 - 流动资产周转率'],
    ('fa_turn', 'q', 'E'):                            ['financial', 'fa_turn', '上市公司财务指标 - 固定资产周转率'],
    ('assets_turn', 'q', 'E'):                        ['financial', 'assets_turn', '上市公司财务指标 - 总资产周转率'],
    ('op_income', 'q', 'E'):                          ['financial', 'op_income', '上市公司财务指标 - 经营活动净收益'],
    ('valuechange_income', 'q', 'E'):                 ['financial', 'valuechange_income', '上市公司财务指标 - 价值变动净收益'],
    ('interst_income', 'q', 'E'):                     ['financial', 'interst_income', '上市公司财务指标 - 利息费用'],
    ('daa', 'q', 'E'):                                ['financial', 'daa', '上市公司财务指标 - 折旧与摊销'],
    ('ebit', 'q', 'E'):                               ['financial', 'ebit', '上市公司财务指标 - 息税前利润'],
    ('ebitda', 'q', 'E'):                             ['financial', 'ebitda', '上市公司财务指标 - 息税折旧摊销前利润'],
    ('fcff', 'q', 'E'):                               ['financial', 'fcff', '上市公司财务指标 - 企业自由现金流量'],
    ('fcfe', 'q', 'E'):                               ['financial', 'fcfe', '上市公司财务指标 - 股权自由现金流量'],
    ('current_exint', 'q', 'E'):                      ['financial', 'current_exint', '上市公司财务指标 - 无息流动负债'],
    ('noncurrent_exint', 'q', 'E'):                   ['financial', 'noncurrent_exint', '上市公司财务指标 - 无息非流动负债'],
    ('interestdebt', 'q', 'E'):                       ['financial', 'interestdebt', '上市公司财务指标 - 带息债务'],
    ('netdebt', 'q', 'E'):                            ['financial', 'netdebt', '上市公司财务指标 - 净债务'],
    ('tangible_asset', 'q', 'E'):                     ['financial', 'tangible_asset', '上市公司财务指标 - 有形资产'],
    ('working_capital', 'q', 'E'):                    ['financial', 'working_capital', '上市公司财务指标 - 营运资金'],
    ('networking_capital', 'q', 'E'):                 ['financial', 'networking_capital', '上市公司财务指标 - 营运流动资本'],
    ('invest_capital', 'q', 'E'):                     ['financial', 'invest_capital', '上市公司财务指标 - 全部投入资本'],
    ('retained_earnings', 'q', 'E'):                  ['financial', 'retained_earnings', '上市公司财务指标 - 留存收益'],
    ('diluted2_eps', 'q', 'E'):                       ['financial', 'diluted2_eps', '上市公司财务指标 - 期末摊薄每股收益'],
    ('express_bps', 'q', 'E'):                        ['financial', 'bps', '上市公司财务指标 - 每股净资产'],
    ('ocfps', 'q', 'E'):                              ['financial', 'ocfps', '上市公司财务指标 - 每股经营活动产生的现金流量净额'],
    ('retainedps', 'q', 'E'):                         ['financial', 'retainedps', '上市公司财务指标 - 每股留存收益'],
    ('cfps', 'q', 'E'):                               ['financial', 'cfps', '上市公司财务指标 - 每股现金流量净额'],
    ('ebit_ps', 'q', 'E'):                            ['financial', 'ebit_ps', '上市公司财务指标 - 每股息税前利润'],
    ('fcff_ps', 'q', 'E'):                            ['financial', 'fcff_ps', '上市公司财务指标 - 每股企业自由现金流量'],
    ('fcfe_ps', 'q', 'E'):                            ['financial', 'fcfe_ps', '上市公司财务指标 - 每股股东自由现金流量'],
    ('netprofit_margin', 'q', 'E'):                   ['financial', 'netprofit_margin', '上市公司财务指标 - 销售净利率'],
    ('grossprofit_margin', 'q', 'E'):                 ['financial', 'grossprofit_margin', '上市公司财务指标 - 销售毛利率'],
    ('cogs_of_sales', 'q', 'E'):                      ['financial', 'cogs_of_sales', '上市公司财务指标 - 销售成本率'],
    ('expense_of_sales', 'q', 'E'):                   ['financial', 'expense_of_sales', '上市公司财务指标 - 销售期间费用率'],
    ('profit_to_gr', 'q', 'E'):                       ['financial', 'profit_to_gr', '上市公司财务指标 - 净利润/营业总收入'],
    ('saleexp_to_gr', 'q', 'E'):                      ['financial', 'saleexp_to_gr', '上市公司财务指标 - 销售费用/营业总收入'],
    ('adminexp_of_gr', 'q', 'E'):                     ['financial', 'adminexp_of_gr', '上市公司财务指标 - 管理费用/营业总收入'],
    ('finaexp_of_gr', 'q', 'E'):                      ['financial', 'finaexp_of_gr', '上市公司财务指标 - 财务费用/营业总收入'],
    ('impai_ttm', 'q', 'E'):                          ['financial', 'impai_ttm', '上市公司财务指标 - 资产减值损失/营业总收入'],
    ('gc_of_gr', 'q', 'E'):                           ['financial', 'gc_of_gr', '上市公司财务指标 - 营业总成本/营业总收入'],
    ('op_of_gr', 'q', 'E'):                           ['financial', 'op_of_gr', '上市公司财务指标 - 营业利润/营业总收入'],
    ('ebit_of_gr', 'q', 'E'):                         ['financial', 'ebit_of_gr', '上市公司财务指标 - 息税前利润/营业总收入'],
    ('roe', 'q', 'E'):                                ['financial', 'roe', '上市公司财务指标 - 净资产收益率'],
    ('roe_waa', 'q', 'E'):                            ['financial', 'roe_waa', '上市公司财务指标 - 加权平均净资产收益率'],
    ('roe_dt', 'q', 'E'):                             ['financial', 'roe_dt', '上市公司财务指标 - 净资产收益率(扣除非经常损益)'],
    ('roa', 'q', 'E'):                                ['financial', 'roa', '上市公司财务指标 - 总资产报酬率'],
    ('npta', 'q', 'E'):                               ['financial', 'npta', '上市公司财务指标 - 总资产净利润'],
    ('roic', 'q', 'E'):                               ['financial', 'roic', '上市公司财务指标 - 投入资本回报率'],
    ('roe_yearly', 'q', 'E'):                         ['financial', 'roe_yearly', '上市公司财务指标 - 年化净资产收益率'],
    ('roa2_yearly', 'q', 'E'):                        ['financial', 'roa2_yearly', '上市公司财务指标 - 年化总资产报酬率'],
    ('roe_avg', 'q', 'E'):                            ['financial', 'roe_avg', '上市公司财务指标 - 平均净资产收益率(增发条件)'],
    ('opincome_of_ebt', 'q', 'E'):                    ['financial', 'opincome_of_ebt', '上市公司财务指标 - 经营活动净收益/利润总额'],
    ('investincome_of_ebt', 'q', 'E'):                ['financial', 'investincome_of_ebt', '上市公司财务指标 - 价值变动净收益/利润总额'],
    ('n_op_profit_of_ebt', 'q', 'E'):                 ['financial', 'n_op_profit_of_ebt', '上市公司财务指标 - 营业外收支净额/利润总额'],
    ('tax_to_ebt', 'q', 'E'):                         ['financial', 'tax_to_ebt', '上市公司财务指标 - 所得税/利润总额'],
    ('dtprofit_to_profit', 'q', 'E'):                 ['financial', 'dtprofit_to_profit',
                                                       '上市公司财务指标 - 扣除非经常损益后的净利润/净利润'],
    ('salescash_to_or', 'q', 'E'):                    ['financial', 'salescash_to_or', '上市公司财务指标 - 销售商品提供劳务收到的现金/营业收入'],
    ('ocf_to_or', 'q', 'E'):                          ['financial', 'ocf_to_or', '上市公司财务指标 - 经营活动产生的现金流量净额/营业收入'],
    ('ocf_to_opincome', 'q', 'E'):                    ['financial', 'ocf_to_opincome',
                                                       '上市公司财务指标 - 经营活动产生的现金流量净额/经营活动净收益'],
    ('capitalized_to_da', 'q', 'E'):                  ['financial', 'capitalized_to_da', '上市公司财务指标 - 资本支出/折旧和摊销'],
    ('debt_to_assets', 'q', 'E'):                     ['financial', 'debt_to_assets', '上市公司财务指标 - 资产负债率'],
    ('assets_to_eqt', 'q', 'E'):                      ['financial', 'assets_to_eqt', '上市公司财务指标 - 权益乘数'],
    ('dp_assets_to_eqt', 'q', 'E'):                   ['financial', 'dp_assets_to_eqt', '上市公司财务指标 - 权益乘数(杜邦分析)'],
    ('ca_to_assets', 'q', 'E'):                       ['financial', 'ca_to_assets', '上市公司财务指标 - 流动资产/总资产'],
    ('nca_to_assets', 'q', 'E'):                      ['financial', 'nca_to_assets', '上市公司财务指标 - 非流动资产/总资产'],
    ('tbassets_to_totalassets', 'q', 'E'):            ['financial', 'tbassets_to_totalassets', '上市公司财务指标 - 有形资产/总资产'],
    ('int_to_talcap', 'q', 'E'):                      ['financial', 'int_to_talcap', '上市公司财务指标 - 带息债务/全部投入资本'],
    ('eqt_to_talcapital', 'q', 'E'):                  ['financial', 'eqt_to_talcapital',
                                                       '上市公司财务指标 - 归属于母公司的股东权益/全部投入资本'],
    ('currentdebt_to_debt', 'q', 'E'):                ['financial', 'currentdebt_to_debt', '上市公司财务指标 - 流动负债/负债合计'],
    ('longdeb_to_debt', 'q', 'E'):                    ['financial', 'longdeb_to_debt', '上市公司财务指标 - 非流动负债/负债合计'],
    ('ocf_to_shortdebt', 'q', 'E'):                   ['financial', 'ocf_to_shortdebt',
                                                       '上市公司财务指标 - 经营活动产生的现金流量净额/流动负债'],
    ('debt_to_eqt', 'q', 'E'):                        ['financial', 'debt_to_eqt', '上市公司财务指标 - 产权比率'],
    ('eqt_to_debt', 'q', 'E'):                        ['financial', 'eqt_to_debt', '上市公司财务指标 - 归属于母公司的股东权益/负债合计'],
    ('eqt_to_interestdebt', 'q', 'E'):                ['financial', 'eqt_to_interestdebt',
                                                       '上市公司财务指标 - 归属于母公司的股东权益/带息债务'],
    ('tangibleasset_to_debt', 'q', 'E'):              ['financial', 'tangibleasset_to_debt', '上市公司财务指标 - 有形资产/负债合计'],
    ('tangasset_to_intdebt', 'q', 'E'):               ['financial', 'tangasset_to_intdebt', '上市公司财务指标 - 有形资产/带息债务'],
    ('tangibleasset_to_netdebt', 'q', 'E'):           ['financial', 'tangibleasset_to_netdebt', '上市公司财务指标 - 有形资产/净债务'],
    ('ocf_to_debt', 'q', 'E'):                        ['financial', 'ocf_to_debt', '上市公司财务指标 - 经营活动产生的现金流量净额/负债合计'],
    ('ocf_to_interestdebt', 'q', 'E'):                ['financial', 'ocf_to_interestdebt',
                                                       '上市公司财务指标 - 经营活动产生的现金流量净额/带息债务'],
    ('ocf_to_netdebt', 'q', 'E'):                     ['financial', 'ocf_to_netdebt', '上市公司财务指标 - 经营活动产生的现金流量净额/净债务'],
    ('ebit_to_interest', 'q', 'E'):                   ['financial', 'ebit_to_interest', '上市公司财务指标 - 已获利息倍数(EBIT/利息费用)'],
    ('longdebt_to_workingcapital', 'q', 'E'):         ['financial', 'longdebt_to_workingcapital',
                                                       '上市公司财务指标 - 长期债务与营运资金比率'],
    ('ebitda_to_debt', 'q', 'E'):                     ['financial', 'ebitda_to_debt', '上市公司财务指标 - 息税折旧摊销前利润/负债合计'],
    ('turn_days', 'q', 'E'):                          ['financial', 'turn_days', '上市公司财务指标 - 营业周期'],
    ('roa_yearly', 'q', 'E'):                         ['financial', 'roa_yearly', '上市公司财务指标 - 年化总资产净利率'],
    ('roa_dp', 'q', 'E'):                             ['financial', 'roa_dp', '上市公司财务指标 - 总资产净利率(杜邦分析)'],
    ('fixed_assets', 'q', 'E'):                       ['financial', 'fixed_assets', '上市公司财务指标 - 固定资产合计'],
    ('profit_prefin_exp', 'q', 'E'):                  ['financial', 'profit_prefin_exp', '上市公司财务指标 - 扣除财务费用前营业利润'],
    ('non_op_profit', 'q', 'E'):                      ['financial', 'non_op_profit', '上市公司财务指标 - 非营业利润'],
    ('op_to_ebt', 'q', 'E'):                          ['financial', 'op_to_ebt', '上市公司财务指标 - 营业利润／利润总额'],
    ('nop_to_ebt', 'q', 'E'):                         ['financial', 'nop_to_ebt', '上市公司财务指标 - 非营业利润／利润总额'],
    ('ocf_to_profit', 'q', 'E'):                      ['financial', 'ocf_to_profit', '上市公司财务指标 - 经营活动产生的现金流量净额／营业利润'],
    ('cash_to_liqdebt', 'q', 'E'):                    ['financial', 'cash_to_liqdebt', '上市公司财务指标 - 货币资金／流动负债'],
    ('cash_to_liqdebt_withinterest', 'q', 'E'):       ['financial', 'cash_to_liqdebt_withinterest',
                                                       '上市公司财务指标 - 货币资金／带息流动负债'],
    ('op_to_liqdebt', 'q', 'E'):                      ['financial', 'op_to_liqdebt', '上市公司财务指标 - 营业利润／流动负债'],
    ('op_to_debt', 'q', 'E'):                         ['financial', 'op_to_debt', '上市公司财务指标 - 营业利润／负债合计'],
    ('roic_yearly', 'q', 'E'):                        ['financial', 'roic_yearly', '上市公司财务指标 - 年化投入资本回报率'],
    ('total_fa_trun', 'q', 'E'):                      ['financial', 'total_fa_trun', '上市公司财务指标 - 固定资产合计周转率'],
    ('profit_to_op', 'q', 'E'):                       ['financial', 'profit_to_op', '上市公司财务指标 - 利润总额／营业收入'],
    ('q_opincome', 'q', 'E'):                         ['financial', 'q_opincome', '上市公司财务指标 - 经营活动单季度净收益'],
    ('q_investincome', 'q', 'E'):                     ['financial', 'q_investincome', '上市公司财务指标 - 价值变动单季度净收益'],
    ('q_dtprofit', 'q', 'E'):                         ['financial', 'q_dtprofit', '上市公司财务指标 - 扣除非经常损益后的单季度净利润'],
    ('q_eps', 'q', 'E'):                              ['financial', 'q_eps', '上市公司财务指标 - 每股收益(单季度)'],
    ('q_netprofit_margin', 'q', 'E'):                 ['financial', 'q_netprofit_margin', '上市公司财务指标 - 销售净利率(单季度)'],
    ('q_gsprofit_margin', 'q', 'E'):                  ['financial', 'q_gsprofit_margin', '上市公司财务指标 - 销售毛利率(单季度)'],
    ('q_exp_to_sales', 'q', 'E'):                     ['financial', 'q_exp_to_sales', '上市公司财务指标 - 销售期间费用率(单季度)'],
    ('q_profit_to_gr', 'q', 'E'):                     ['financial', 'q_profit_to_gr', '上市公司财务指标 - 净利润／营业总收入(单季度)'],
    ('q_saleexp_to_gr', 'q', 'E'):                    ['financial', 'q_saleexp_to_gr', '上市公司财务指标 - 销售费用／营业总收入 (单季度)'],
    ('q_adminexp_to_gr', 'q', 'E'):                   ['financial', 'q_adminexp_to_gr', '上市公司财务指标 - 管理费用／营业总收入 (单季度)'],
    ('q_finaexp_to_gr', 'q', 'E'):                    ['financial', 'q_finaexp_to_gr', '上市公司财务指标 - 财务费用／营业总收入 (单季度)'],
    ('q_impair_to_gr_ttm', 'q', 'E'):                 ['financial', 'q_impair_to_gr_ttm',
                                                       '上市公司财务指标 - 资产减值损失／营业总收入(单季度)'],
    ('q_gc_to_gr', 'q', 'E'):                         ['financial', 'q_gc_to_gr', '上市公司财务指标 - 营业总成本／营业总收入 (单季度)'],
    ('q_op_to_gr', 'q', 'E'):                         ['financial', 'q_op_to_gr', '上市公司财务指标 - 营业利润／营业总收入(单季度)'],
    ('q_roe', 'q', 'E'):                              ['financial', 'q_roe', '上市公司财务指标 - 净资产收益率(单季度)'],
    ('q_dt_roe', 'q', 'E'):                           ['financial', 'q_dt_roe', '上市公司财务指标 - 净资产单季度收益率(扣除非经常损益)'],
    ('q_npta', 'q', 'E'):                             ['financial', 'q_npta', '上市公司财务指标 - 总资产净利润(单季度)'],
    ('q_opincome_to_ebt', 'q', 'E'):                  ['financial', 'q_opincome_to_ebt',
                                                       '上市公司财务指标 - 经营活动净收益／利润总额(单季度)'],
    ('q_investincome_to_ebt', 'q', 'E'):              ['financial', 'q_investincome_to_ebt',
                                                       '上市公司财务指标 - 价值变动净收益／利润总额(单季度)'],
    ('q_dtprofit_to_profit', 'q', 'E'):               ['financial', 'q_dtprofit_to_profit',
                                                       '上市公司财务指标 - 扣除非经常损益后的净利润／净利润(单季度)'],
    ('q_salescash_to_or', 'q', 'E'):                  ['financial', 'q_salescash_to_or',
                                                       '上市公司财务指标 - 销售商品提供劳务收到的现金／营业收入(单季度)'],
    ('q_ocf_to_sales', 'q', 'E'):                     ['financial', 'q_ocf_to_sales',
                                                       '上市公司财务指标 - 经营活动产生的现金流量净额／营业收入(单季度)'],
    ('q_ocf_to_or', 'q', 'E'):                        ['financial', 'q_ocf_to_or',
                                                       '上市公司财务指标 - 经营活动产生的现金流量净额／经营活动净收益(单季度)'],
    ('basic_eps_yoy', 'q', 'E'):                      ['financial', 'basic_eps_yoy', '上市公司财务指标 - 基本每股收益同比增长率(%)'],
    ('dt_eps_yoy', 'q', 'E'):                         ['financial', 'dt_eps_yoy', '上市公司财务指标 - 稀释每股收益同比增长率(%)'],
    ('cfps_yoy', 'q', 'E'):                           ['financial', 'cfps_yoy', '上市公司财务指标 - 每股经营活动产生的现金流量净额同比增长率(%)'],
    ('op_yoy', 'q', 'E'):                             ['financial', 'op_yoy', '上市公司财务指标 - 营业利润同比增长率(%)'],
    ('ebt_yoy', 'q', 'E'):                            ['financial', 'ebt_yoy', '上市公司财务指标 - 利润总额同比增长率(%)'],
    ('netprofit_yoy', 'q', 'E'):                      ['financial', 'netprofit_yoy', '上市公司财务指标 - 归属母公司股东的净利润同比增长率(%)'],
    ('dt_netprofit_yoy', 'q', 'E'):                   ['financial', 'dt_netprofit_yoy',
                                                       '上市公司财务指标 - 归属母公司股东的净利润-扣除非经常损益同比增长率(%)'],
    ('ocf_yoy', 'q', 'E'):                            ['financial', 'ocf_yoy', '上市公司财务指标 - 经营活动产生的现金流量净额同比增长率(%)'],
    ('roe_yoy', 'q', 'E'):                            ['financial', 'roe_yoy', '上市公司财务指标 - 净资产收益率(摊薄)同比增长率(%)'],
    ('bps_yoy', 'q', 'E'):                            ['financial', 'bps_yoy', '上市公司财务指标 - 每股净资产相对年初增长率(%)'],
    ('assets_yoy', 'q', 'E'):                         ['financial', 'assets_yoy', '上市公司财务指标 - 资产总计相对年初增长率(%)'],
    ('eqt_yoy', 'q', 'E'):                            ['financial', 'eqt_yoy', '上市公司财务指标 - 归属母公司的股东权益相对年初增长率(%)'],
    ('tr_yoy', 'q', 'E'):                             ['financial', 'tr_yoy', '上市公司财务指标 - 营业总收入同比增长率(%)'],
    ('or_yoy', 'q', 'E'):                             ['financial', 'or_yoy', '上市公司财务指标 - 营业收入同比增长率(%)'],
    ('q_gr_yoy', 'q', 'E'):                           ['financial', 'q_gr_yoy', '上市公司财务指标 - 营业总收入同比增长率(%)(单季度)'],
    ('q_gr_qoq', 'q', 'E'):                           ['financial', 'q_gr_qoq', '上市公司财务指标 - 营业总收入环比增长率(%)(单季度)'],
    ('q_sales_yoy', 'q', 'E'):                        ['financial', 'q_sales_yoy', '上市公司财务指标 - 营业收入同比增长率(%)(单季度)'],
    ('q_sales_qoq', 'q', 'E'):                        ['financial', 'q_sales_qoq', '上市公司财务指标 - 营业收入环比增长率(%)(单季度)'],
    ('q_op_yoy', 'q', 'E'):                           ['financial', 'q_op_yoy', '上市公司财务指标 - 营业利润同比增长率(%)(单季度)'],
    ('q_op_qoq', 'q', 'E'):                           ['financial', 'q_op_qoq', '上市公司财务指标 - 营业利润环比增长率(%)(单季度)'],
    ('q_profit_yoy', 'q', 'E'):                       ['financial', 'q_profit_yoy', '上市公司财务指标 - 净利润同比增长率(%)(单季度)'],
    ('q_profit_qoq', 'q', 'E'):                       ['financial', 'q_profit_qoq', '上市公司财务指标 - 净利润环比增长率(%)(单季度)'],
    ('q_netprofit_yoy', 'q', 'E'):                    ['financial', 'q_netprofit_yoy',
                                                       '上市公司财务指标 - 归属母公司股东的净利润同比增长率(%)(单季度)'],
    ('q_netprofit_qoq', 'q', 'E'):                    ['financial', 'q_netprofit_qoq',
                                                       '上市公司财务指标 - 归属母公司股东的净利润环比增长率(%)(单季度)'],
    ('equity_yoy', 'q', 'E'):                         ['financial', 'equity_yoy', '上市公司财务指标 - 净资产同比增长率'],
    ('rd_exp', 'q', 'E'):                             ['financial', 'rd_exp', '上市公司财务指标 - 研发费用'],
    ('rzye', 'd', 'Any'):                             ['margin', 'rzye', '融资融券交易汇总 - 融资余额(元)'],
    ('rzmre', 'd', 'Any'):                            ['margin', 'rzmre', '融资融券交易汇总 - 融资买入额(元)'],
    ('rzche', 'd', 'Any'):                            ['margin', 'rzche', '融资融券交易汇总 - 融资偿还额(元)'],
    ('rqye', 'd', 'Any'):                             ['margin', 'rqye', '融资融券交易汇总 - 融券余额(元)'],
    ('rqmcl', 'd', 'Any'):                            ['margin', 'rqmcl', '融资融券交易汇总 - 融券卖出量(股,份,手)'],
    ('rzrqye', 'd', 'Any'):                           ['margin', 'rzrqye', '融资融券交易汇总 - 融资融券余额(元)'],
    ('rqyl', 'd', 'Any'):                             ['margin', 'rqyl', '融资融券交易汇总 - 融券余量(股,份,手)'],
    ('close', 'd', 'Any'):                            ['top_list', 'close', '融资融券交易明细 - 收盘价'],
    ('pct_change', 'd', 'Any'):                       ['top_list', 'pct_change', '融资融券交易明细 - 涨跌幅'],
    ('turnover_rate', 'd', 'Any'):                    ['top_list', 'turnover_rate', '融资融券交易明细 - 换手率'],
    ('amount', 'd', 'Any'):                           ['top_list', 'amount', '融资融券交易明细 - 总成交额'],
    ('l_sell', 'd', 'Any'):                           ['top_list', 'l_sell', '融资融券交易明细 - 龙虎榜卖出额'],
    ('l_buy', 'd', 'Any'):                            ['top_list', 'l_buy', '融资融券交易明细 - 龙虎榜买入额'],
    ('l_amount', 'd', 'Any'):                         ['top_list', 'l_amount', '融资融券交易明细 - 龙虎榜成交额'],
    ('net_amount', 'd', 'Any'):                       ['top_list', 'net_amount', '融资融券交易明细 - 龙虎榜净买入额'],
    ('net_rate', 'd', 'Any'):                         ['top_list', 'net_rate', '融资融券交易明细 - 龙虎榜净买额占比'],
    ('amount_rate', 'd', 'Any'):                      ['top_list', 'amount_rate', '融资融券交易明细 - 龙虎榜成交额占比'],
    ('float_values', 'd', 'Any'):                     ['top_list', 'float_values', '融资融券交易明细 - 当日流通市值'],
    ('reason', 'd', 'Any'):                           ['top_list', 'reason', '融资融券交易明细 - 上榜理由'],
    ('total_mv', 'd', 'IDX'):                         ['index_indicator', 'total_mv', '指数技术指标 - 当日总市值（元）'],
    ('float_mv', 'd', 'IDX'):                         ['index_indicator', 'float_mv', '指数技术指标 - 当日流通市值（元）'],
    ('total_share     float', 'd', 'IDX'):            ['index_indicator', 'total_share     float', '指数技术指标 - 当日总股本（股）'],
    ('float_share', 'd', 'IDX'):                      ['index_indicator', 'float_share', '指数技术指标 - 当日流通股本（股）'],
    ('free_share', 'd', 'IDX'):                       ['index_indicator', 'free_share', '指数技术指标 - 当日自由流通股本（股）'],
    ('turnover_rate', 'd', 'IDX'):                    ['index_indicator', 'turnover_rate', '指数技术指标 - 换手率'],
    ('turnover_rate_f', 'd', 'IDX'):                  ['index_indicator', 'turnover_rate_f', '指数技术指标 - 换手率(基于自由流通股本)'],
    ('pe', 'd', 'IDX'):                               ['index_indicator', 'pe', '指数技术指标 - 市盈率'],
    ('pe_ttm', 'd', 'IDX'):                           ['index_indicator', 'pe_ttm', '指数技术指标 - 市盈率TTM'],
    ('pb', 'd', 'IDX'):                               ['index_indicator', 'pb', '指数技术指标 - 市净率'],
    ('turnover_rate', 'd', 'E'):                      ['stock_indicator', 'turnover_rate', '股票技术指标 - 换手率（%）'],
    ('turnover_rate_f', 'd', 'E'):                    ['stock_indicator', 'turnover_rate_f', '股票技术指标 - 换手率（自由流通股）'],
    ('volume_ratio', 'd', 'E'):                       ['stock_indicator', 'volume_ratio', '股票技术指标 - 量比'],
    ('pe', 'd', 'E'):                                 ['stock_indicator', 'pe', '股票技术指标 - 市盈率（总市值/净利润， 亏损的PE为空）'],
    ('pe_ttm', 'd', 'E'):                             ['stock_indicator', 'pe_ttm', '股票技术指标 - 市盈率（TTM，亏损的PE为空）'],
    ('pb', 'd', 'E'):                                 ['stock_indicator', 'pb', '股票技术指标 - 市净率（总市值/净资产）'],
    ('ps', 'd', 'E'):                                 ['stock_indicator', 'ps', '股票技术指标 - 市销率'],
    ('ps_ttm', 'd', 'E'):                             ['stock_indicator', 'ps_ttm', '股票技术指标 - 市销率（TTM）'],
    ('dv_ratio', 'd', 'E'):                           ['stock_indicator', 'dv_ratio', '股票技术指标 - 股息率 （%）'],
    ('dv_ttm', 'd', 'E'):                             ['stock_indicator', 'dv_ttm', '股票技术指标 - 股息率（TTM）（%）'],
    ('total_share', 'd', 'E'):                        ['stock_indicator', 'total_share', '股票技术指标 - 总股本 （万股）'],
    ('float_share', 'd', 'E'):                        ['stock_indicator', 'float_share', '股票技术指标 - 流通股本 （万股）'],
    ('free_share', 'd', 'E'):                         ['stock_indicator', 'free_share', '股票技术指标 - 自由流通股本 （万）'],
    ('total_mv', 'd', 'E'):                           ['stock_indicator', 'total_mv', '股票技术指标 - 总市值 （万元）'],
    ('circ_mv', 'd', 'E'):                            ['stock_indicator', 'circ_mv', '股票技术指标 - 流通市值（万元）'],
    ('vol_ratio', 'd', 'E'):                          ['stock_indicator2', 'vol_ratio', '股票技术指标 - 量比'],
    ('turn_over', 'd', 'E'):                          ['stock_indicator2', 'turn_over', '股票技术指标 - 换手率'],
    ('swing', 'd', 'E'):                              ['stock_indicator2', 'swing', '股票技术指标 - 振幅'],
    ('selling', 'd', 'E'):                            ['stock_indicator2', 'selling', '股票技术指标 - 内盘（主动卖，手）'],
    ('buying', 'd', 'E'):                             ['stock_indicator2', 'buying', '股票技术指标 - 外盘（主动买， 手）'],
    ('total_share_b', 'd', 'E'):                      ['stock_indicator2', 'total_share', '股票技术指标 - 总股本(亿)'],
    ('float_share_b', 'd', 'E'):                      ['stock_indicator2', 'float_share', '股票技术指标 - 流通股本(亿)'],
    ('pe_2', 'd', 'E'):                               ['stock_indicator2', 'pe', '股票技术指标 - 动态市盈率'],
    ('industry', 'd', 'E'):                           ['stock_indicator2', 'industry', '股票技术指标 - 所属行业'],
    ('area', 'd', 'E'):                               ['stock_indicator2', 'area', '股票技术指标 - 所属地域'],
    ('float_mv_2', 'd', 'E'):                         ['stock_indicator2', 'float_mv', '股票技术指标 - 流通市值'],
    ('total_mv_2', 'd', 'E'):                         ['stock_indicator2', 'total_mv', '股票技术指标 - 总市值'],
    ('avg_price', 'd', 'E'):                          ['stock_indicator2', 'avg_price', '股票技术指标 - 平均价'],
    ('strength', 'd', 'E'):                           ['stock_indicator2', 'strength', '股票技术指标 - 强弱度(%)'],
    ('activity', 'd', 'E'):                           ['stock_indicator2', 'activity', '股票技术指标 - 活跃度(%)'],
    ('avg_turnover', 'd', 'E'):                       ['stock_indicator2', 'avg_turnover', '股票技术指标 - 笔换手'],
    ('attack', 'd', 'E'):                             ['stock_indicator2', 'attack', '股票技术指标 - 攻击波(%)'],
    ('interval_3', 'd', 'E'):                         ['stock_indicator2', 'interval_3', '股票技术指标 - 近3月涨幅'],
    ('interval_6', 'd', 'E'):                         ['stock_indicator2', 'interval_6', '股票技术指标 - 近6月涨幅'],
}
# Table_masters，用于存储表的基本信息
TABLE_MASTER_COLUMNS = ['schema', 'desc', 'table_usage', 'asset_type', 'freq', 'tushare', 'fill_arg_name',
                        'fill_arg_type', 'arg_rng', 'arg_allowed_code_suffix', 'arg_allow_start_end',
                        'start_end_chunk_size']
TABLE_MASTERS = {

    'sys_op_live_accounts':
        ['sys_op_live_accounts', '实盘运行基本信息主记录表', 'sys', '', '', '', '', '', '', '', '', ''],

    'sys_op_positions':
        ['sys_op_positions', '实盘运行持仓记录', 'sys', '', '', '', '', '', '', '', '', ''],

    'sys_op_trade_orders':
        ['sys_op_trade_orders', '实盘运行交易订单记录表', 'sys', '', '', '', '', '', '', '', '', ''],

    'sys_op_trade_results':
        ['sys_op_trade_results', '实盘运行交易结果记录表', 'sys', '', '', '', '', '', '', '', '', ''],

    'trade_calendar':
        ['trade_calendar', '交易日历', 'cal', 'none', 'none', 'trade_calendar', 'exchange', 'list',
         'SSE,SZSE,BSE,CFFEX,SHFE,CZCE,DCE,INE,XHKG', '', '', ''],

    'stock_basic':
        ['stock_basic', '股票基本信息', 'basics', 'E', 'none', 'stock_basic', 'exchange', 'list', 'SSE,SZSE,BSE', '', '',
         ''],

    'stock_names':
        ['name_changes', '股票名称变更', 'events', 'E', 'none', 'name_change', 'ts_code', 'table_index', 'stock_basic',
         '', 'Y', ''],

    'stock_company':
        ['stock_company', '上市公司基本信息', 'basics', 'E', 'none', 'stock_company', 'exchange', 'list', 'SSE, SZSE, BSE',
         '', '', ''],

    'stk_managers':
        ['stk_managers', '上市公司管理层', 'events', 'E', 'd', 'stk_managers', 'ann_date', 'datetime', '19901211',
         '', '', ''],

    'new_share':
        ['new_share', 'IPO新股列表', 'events', 'E', 'd', 'new_share', 'none', 'none', 'none',
         '', 'Y', '200'],

    'index_basic':
        ['index_basic', '指数基本信息', 'basics', 'IDX', 'none', 'index_basic', 'market', 'list',
         'SSE,MSCI,CSI,SZSE,CICC,SW,OTH', '', '', ''],

    'fund_basic':
        ['fund_basic', '基金基本信息', 'basics', 'FD', 'none', 'fund_basic', 'market', 'list', 'E,O', '', '', ''],

    'future_basic':
        ['future_basic', '期货基本信息', 'basics', 'FT', 'none', 'future_basic', 'exchange', 'list',
         'CFFEX,DCE,CZCE,SHFE,INE', '', '', ''],

    'opt_basic':
        ['opt_basic', '期权基本信息', 'basics', 'OPT', 'none', 'options_basic', 'exchange', 'list',
         'SSE,SZSE,CFFEX,DCE,CZCE,SHFE', '', '', ''],

    'stock_1min':
        ['min_bars', '股票分钟K线行情', 'mins', 'E', '1min', 'mins1', 'ts_code', 'table_index', 'stock_basic', '', 'y',
         '30'],

    'stock_5min':
        ['min_bars', '股票5分钟K线行情', 'mins', 'E', '5min', 'mins5', 'ts_code', 'table_index', 'stock_basic', '', 'y',
         '90'],

    'stock_15min':
        ['min_bars', '股票15分钟K线行情', 'mins', 'E', '15min', 'mins15', 'ts_code', 'table_index', 'stock_basic', '',
         'y', '180'],

    'stock_30min':
        ['min_bars', '股票30分钟K线行情', 'mins', 'E', '30min', 'mins30', 'ts_code', 'table_index', 'stock_basic', '',
         'y', '360'],

    'stock_hourly':
        ['min_bars', '股票60分钟K线行情', 'mins', 'E', 'h', 'mins60', 'ts_code', 'table_index', 'stock_basic', '',
         'y', '360'],

    'stock_daily':
        ['bars', '股票日线行情', 'data', 'E', 'd', 'daily', 'trade_date', 'trade_date', '19901211', '', '', ''],

    'stock_weekly':
        ['bars', '股票周线行情', 'data', 'E', 'w', 'weekly', 'trade_date', 'trade_date', '19901221', '', '', ''],

    'stock_monthly':
        ['bars', '股票月线行情', 'data', 'E', 'm', 'monthly', 'trade_date', 'trade_date', '19901211', '', '', ''],

    'index_1min':
        ['min_bars', '指数分钟K线行情', 'mins', 'IDX', '1min', 'mins1', 'ts_code', 'table_index', 'index_basic', 'SH,SZ',
         'y', '30'],

    'index_5min':
        ['min_bars', '指数5分钟K线行情', 'mins', 'IDX', '5min', 'mins5', 'ts_code', 'table_index', 'index_basic', 'SH,SZ',
         'y', '90'],

    'index_15min':
        ['min_bars', '指数15分钟K线行情', 'mins', 'IDX', '15min', 'mins15', 'ts_code', 'table_index', 'index_basic',
         'SH,SZ', 'y', '180'],

    'index_30min':
        ['min_bars', '指数30分钟K线行情', 'mins', 'IDX', '30min', 'mins30', 'ts_code', 'table_index', 'index_basic',
         'SH,SZ', 'y', '360'],

    'index_hourly':
        ['min_bars', '指数60分钟K线行情', 'mins', 'IDX', 'h', 'mins60', 'ts_code', 'table_index', 'index_basic',
         'SH,SZ', 'y', '360'],

    'index_daily':
        ['bars', '指数日线行情', 'data', 'IDX', 'd', 'index_daily', 'ts_code', 'table_index', 'index_basic', 'SH,CSI,SZ',
         'y', ''],

    'index_weekly':
        ['bars', '指数周线行情', 'data', 'IDX', 'w', 'index_weekly', 'trade_date', 'trade_date', '19910705', '', '', ''],

    'index_monthly':
        ['bars', '指数月度行情', 'data', 'IDX', 'm', 'index_monthly', 'trade_date', 'trade_date', '19910731', '', '', ''],

    'fund_1min':
        ['min_bars', '场内基金分钟K线行情', 'mins', 'FD', '1min', 'mins1', 'ts_code', 'table_index', 'fund_basic', 'SH,SZ',
         'y', '30'],

    'fund_5min':
        ['min_bars', '场内基金5分钟K线行情', 'mins', 'FD', '5min', 'mins5', 'ts_code', 'table_index', 'fund_basic', 'SH,SZ',
         'y', '90'],

    'fund_15min':
        ['min_bars', '场内基金15分钟K线行情', 'mins', 'FD', '15min', 'mins15', 'ts_code', 'table_index', 'fund_basic',
         'SH,SZ', 'y', '180'],

    'fund_30min':
        ['min_bars', '场内基金30分钟K线行情', 'mins', 'FD', '30min', 'mins30', 'ts_code', 'table_index', 'fund_basic',
         'SH,SZ', 'y', '360'],

    'fund_hourly':
        ['min_bars', '场内基金60分钟K线行情', 'mins', 'FD', 'h', 'mins60', 'ts_code', 'table_index', 'fund_basic',
         'SH,SZ', 'y', '360'],

    'fund_daily':
        ['bars', '场内基金每日行情', 'data', 'FD', 'd', 'fund_daily', 'trade_date', 'trade_date', '19980417', '', '', ''],

    'fund_nav':
        ['fund_nav', '场外基金每日净值', 'data', 'FD', 'd', 'fund_net_value', 'nav_date', 'datetime', '20000107', '',
         '', ''],

    'fund_share':
        ['fund_share', '基金份额', 'events', 'FD', 'none', 'fund_share', 'ts_code', 'table_index', 'fund_basic', '', '',
         ''],

    'fund_manager':
        ['fund_manager', '基金经理', 'events', 'FD', 'none', 'fund_manager', 'ts_code', 'table_index', 'fund_basic',
         'OF, SZ, SH', '', ''],

    'future_1min':
        ['future_mins', '期货分钟K线行情', 'mins', 'FT', '1min', 'ft_mins1', 'ts_code', 'table_index', 'future_basic',
         '', 'y', '30'],

    'future_5min':
        ['future_mins', '期货5分钟K线行情', 'mins', 'FT', '5min', 'ft_mins5', 'ts_code', 'table_index', 'future_basic',
         '', 'y', '90'],

    'future_15min':
        ['future_mins', '期货15分钟K线行情', 'mins', 'FT', '15min', 'ft_mins15', 'ts_code', 'table_index', 'future_basic',
         '', 'y', '180'],

    'future_30min':
        ['future_mins', '期货30分钟K线行情', 'mins', 'FT', '30min', 'ft_mins30', 'ts_code', 'table_index', 'future_basic',
         '', 'y', '360'],

    'future_hourly':
        ['future_mins', '期货60分钟K线行情', 'mins', 'FT', 'h', 'ft_mins60', 'ts_code', 'table_index', 'future_basic',
         '', 'y', '360'],

    'future_daily':
        ['future_daily', '期货每日行情', 'data', 'FT', 'd', 'future_daily', 'trade_date', 'datetime', '19950417', '',
         '', ''],

    'options_1min':
        ['min_bars', '期权分钟K线行情', 'mins', 'OPT', '1min', 'mins1', 'ts_code', 'table_index', 'opt_basic',
         '', 'y', '30'],

    'options_5min':
        ['min_bars', '期权5分钟K线行情', 'mins', 'OPT', '5min', 'mins5', 'ts_code', 'table_index', 'opt_basic',
         '', 'y', '90'],

    'options_15min':
        ['min_bars', '期权15分钟K线行情', 'mins', 'OPT', '15min', 'mins15', 'ts_code', 'table_index', 'opt_basic',
         '', 'y', '180'],

    'options_30min':
        ['min_bars', '期权30分钟K线行情', 'mins', 'OPT', '30min', 'mins30', 'ts_code', 'table_index', 'opt_basic',
         '', 'y', '360'],

    'options_hourly':
        ['min_bars', '期权60分钟K线行情', 'mins', 'OPT', 'h', 'mins60', 'ts_code', 'table_index', 'opt_basic',
         '', 'y', '360'],

    'options_daily':
        ['options_daily', '期权每日行情', 'data', 'OPT', 'd', 'options_daily', 'trade_date', 'datetime', '20150209', '',
         '', ''],

    'stock_adj_factor':
        ['adj_factors', '股票价格复权系数', 'adj', 'E', 'd', 'adj_factors', 'trade_date', 'trade_date', '19901219', '',
         '', ''],

    'fund_adj_factor':
        ['adj_factors', '基金价格复权系数', 'adj', 'FD', 'd', 'fund_adj', 'trade_date', 'trade_date', '19980407', '', '',
         ''],

    'stock_indicator':
        ['stock_indicator', '股票技术指标', 'data', 'E', 'd', 'daily_basic', 'trade_date', 'trade_date', '19990101', '',
         '', ''],

    'stock_indicator2':
        ['stock_indicator2', '股票技术指标备用表', 'data', 'E', 'd', 'daily_basic2', 'trade_date', 'trade_date',
         '19990101', '', '', ''],

    'index_indicator':
        ['index_indicator', '指数关键指标', 'data', 'IDX', 'd', 'index_daily_basic', 'trade_date', 'datetime',
         '20040102', '', '', ''],

    'index_weight':
        ['index_weight', '指数成分', 'comp', 'IDX', 'd', 'composite', 'trade_date', 'datetime', '20050408', '', '', ''],

    'income':
        ['income', '上市公司利润表', 'report', 'E', 'q', 'income', 'ts_code', 'table_index', 'stock_basic', '', 'Y', ''],

    'balance':
        ['balance', '上市公司资产负债表', 'report', 'E', 'q', 'balance', 'ts_code', 'table_index', 'stock_basic', '', 'Y',
         ''],

    'cashflow':
        ['cashflow', '上市公司现金流量表', 'report', 'E', 'q', 'cashflow', 'ts_code', 'table_index', 'stock_basic', '',
         'Y', ''],

    'financial':
        ['financial', '上市公司财务指标', 'report', 'E', 'q', 'indicators', 'ts_code', 'table_index', 'stock_basic', '',
         'Y', ''],

    'forecast':
        ['forecast', '上市公司财报预测', 'report', 'E', 'q', 'forecast', 'ts_code', 'table_index', 'stock_basic', '', 'Y',
         ''],

    'express':
        ['express', '上市公司财报快报', 'report', 'E', 'q', 'express', 'ts_code', 'table_index', 'stock_basic', '', 'Y',
         ''],

    'shibor':
        ['shibor', '上海银行间行业拆放利率(SHIBOR)', 'data', 'none', 'd', 'shibor', 'date', 'trade_date', '20000101', '',
         'Y', ''],

    'libor':
        ['libor', '伦敦银行间行业拆放利率(LIBOR)', 'data', 'none', 'd', 'libor', 'date', 'trade_date', '20000101', '',
         'Y', ''],

    'hibor':
        ['hibor', '香港银行间行业拆放利率(HIBOR)', 'data', 'none', 'd', 'hibor', 'date', 'trade_date', '20000101', '',
         'Y', ''],

}
# Table schema，定义所有数据表的列名、数据类型、限制、主键以及注释，用于定义数据表的结构
TABLE_SCHEMA = {

    # TODO: 在live_account_master表中增加运行基本设置的字段如交易柜台连接设置、log设置、交易时间段设置、用户权限设置等，动态修改
    'sys_op_live_accounts':  # 交易账户表
        {'columns':    ['account_id', 'user_name', 'created_time', 'cash_amount', 'available_cash', 'total_invest'],
         'dtypes':     ['int', 'varchar(20)', 'datetime', 'double', 'double', 'double'],
         'remarks':    ['运行账号ID', '用户名', '创建时间', '现金总额', '可用现金总额', '总投资额'],
         'prime_keys': [0],
         },

    'sys_op_positions':  # 持仓表
        {'columns':    ['pos_id', 'account_id', 'symbol', 'position', 'qty', 'available_qty', 'cost'],
         'dtypes':     ['int', 'int', 'varchar(20)', 'varchar(5)', 'double', 'double', 'double'],
         'remarks':    ['持仓ID', '运行账号ID', '资产代码', '持仓类型(多long/空short)', '持仓数量', '可用数量', '持仓成本'],
         'prime_keys': [0],
         },

    'sys_op_trade_orders':  # 交易订单表
        {'columns':    ['order_id', 'pos_id', 'direction', 'order_type', 'qty', 'price',
                        'submitted_time', 'status'],
         'dtypes':     ['int', 'int', 'varchar(10)', 'varchar(8)', 'double', 'double',
                        'datetime', 'varchar(15)'],
         'remarks':    ['交易订单ID', '持仓ID', '交易方向(买Buy/卖Sell)', '委托类型(市价单/限价单)', '委托数量', '委托报价',
                        '委托时间', '状态(提交submitted/部分成交partial-filled/全部成交filled/取消canceled)'],
         'prime_keys': [0]
         },

    'sys_op_trade_results':  # 交易结果表
        {'columns':    ['result_id', 'order_id', 'filled_qty', 'price', 'transaction_fee', 'execution_time',
                        'canceled_qty', 'delivery_amount', 'delivery_status'],
         'dtypes':     ['int', 'int', 'double', 'double', 'double', 'datetime',
                        'double', 'double', 'varchar(2)'],
         'remarks':    ['交易结果ID', '交易订单ID', '成交数量', '成交价格', '交易费用', '成交时间',
                        '取消交易数量', '交割数量(现金或证券)', '交割状态{ND, DL}'],
         'prime_keys': [0],
         },

    'trade_calendar':
        {'columns':    ['exchange', 'cal_date', 'is_open', 'pretrade_date'],
         'dtypes':     ['varchar(9)', 'date', 'tinyint', 'date'],
         'remarks':    ['交易所', '日期', '是否交易', '上一交易日'],
         'prime_keys': [0, 1]
         },

    'stock_basic':
        {'columns':    ['ts_code', 'symbol', 'name', 'area', 'industry', 'fullname', 'enname',
                        'cnspell', 'market', 'exchange', 'curr_type', 'list_status', 'list_date',
                        'delist_date', 'is_hs'],
         'dtypes':     ['varchar(9)', 'varchar(6)', 'varchar(20)', 'varchar(10)', 'varchar(10)',
                        'varchar(50)', 'varchar(80)', 'varchar(40)', 'varchar(6)', 'varchar(6)',
                        'varchar(6)', 'varchar(4)', 'date', 'date', 'varchar(2)'],
         'remarks':    ['证券代码', '股票代码', '股票名称', '地域', '所属行业', '股票全称', '英文全称', '拼音缩写',
                        '市场类型', '交易所代码', '交易货币', '上市状态', '上市日期', '退市日期', '是否沪深港通'],
         'prime_keys': [0]
         },

    'name_changes':
        {'columns':    ['ts_code', 'start_date', 'name', 'end_date', 'ann_date', 'change_reason'],
         'dtypes':     ['varchar(9)', 'date', 'varchar(8)', 'date', 'date', 'varchar(10)'],
         'remarks':    ['证券代码', '开始日期', '证券名称', '结束日期', '公告日期', '变更原因'],
         'prime_keys': [0, 1]
         },

    'stock_company':
        {'columns':    ['ts_code', 'exchange', 'chairman', 'manager', 'secretary',
                        'reg_capital', 'setup_date', 'province', 'city', 'introduction',
                        'website', 'email', 'office', 'employees', 'main_business', 'business_scope'],
         'dtypes':     ['varchar(10)', 'varchar(10)', 'varchar(48)', 'varchar(48)', 'varchar(48)',
                        'float', 'date', 'varchar(20)', 'varchar(20)', 'text',
                        'varchar(50)', 'text', 'text', 'int', 'text', 'text'],
         'remarks':    ['股票代码', '交易所代码', '法人代表', '总经理', '董秘',
                        '注册资本', '注册日期', '所在省份', '所在城市', '公司介绍',
                        '公司主页', '电子邮件', '办公室地址', '员工人数', '主要业务及产品', '经营范围'],
         'prime_keys': [0]
         },

    'stk_managers':
        {'columns':    ['ts_code', 'ann_date', 'name', 'gender', 'lev',
                        'title', 'edu', 'national', 'birthday', 'begin_date',
                        'end_date', 'resume'],
         'dtypes':     ['varchar(10)', 'date', 'varchar(48)', 'varchar(10)', 'varchar(48)',
                        'varchar(48)', 'varchar(30)', 'varchar(30)', 'varchar(10)', 'varchar(10)',
                        'varchar(10)', 'text'],
         'remarks':    ['TS股票代码', '公告日期', '姓名', '性别', '岗位类别',
                        '岗位', '学历', '国籍', '出生年月', '上任日期',
                        '离任日期', '个人简历'],
         'prime_keys': [0, 1, 2]
         },

    'new_share':
        {'columns':    ['ts_code', 'sub_code', 'name', 'ipo_date', 'issue_date',
                        'amount', 'market_amount', 'price', 'pe', 'limit_amount',
                        'funds', 'ballot'],
         'dtypes':     ['varchar(20)', 'varchar(20)', 'varchar(50)', 'date', 'date',
                        'float', 'float', 'float', 'float', 'float',
                        'float', 'float'],
         'remarks':    ['TS股票代码', '申购代码', '名称', '上网发行日期', '上市日期',
                        '发行总量（万股）', '上网发行总量（万股）', '发行价格', '市盈率', '个人申购上限（万股）',
                        '募集资金（亿元）', '中签率'],
         'prime_keys': [0, 1]
         },

    'index_basic':
        {'columns':    ['ts_code', 'name', 'fullname', 'market', 'publisher',
                        'index_type', 'category', 'base_date', 'base_point', 'list_date', 'weight_rule',
                        'desc', 'exp_date'],
         'dtypes':     ['varchar(24)', 'varchar(40)', 'varchar(80)', 'varchar(8)', 'varchar(30)',
                        'varchar(30)', 'varchar(6)', 'date', 'float', 'date', 'text',
                        'text', 'date'],
         'remarks':    ['证券代码', '简称', '指数全称', '市场', '发布方',
                        '指数风格', '指数类别', '基期', '基点', '发布日期', '加权方式',
                        '描述', '终止日期'],
         'prime_keys': [0]
         },

    'fund_basic':
        {'columns':    ['ts_code', 'name', 'management', 'custodian', 'fund_type', 'found_date',
                        'due_date', 'list_date', 'issue_date', 'delist_date', 'issue_amount', 'm_fee',
                        'c_fee', 'duration_year', 'p_value', 'min_amount', 'exp_return', 'benchmark',
                        'status', 'invest_type', 'type', 'trustee', 'purc_startdate', 'redm_startdate',
                        'market'],
         'dtypes':     ['varchar(24)', 'varchar(24)', 'varchar(20)', 'varchar(20)', 'varchar(8)',
                        'date', 'date', 'date', 'date', 'date', 'float', 'float', 'float', 'float',
                        'float', 'float', 'float', 'text', 'varchar(2)', 'varchar(10)', 'varchar(10)',
                        'varchar(10)', 'date', 'date', 'varchar(2)'],
         'remarks':    ['证券代码', '简称', '管理人', '托管人', '投资类型', '成立日期', '到期日期', '上市时间',
                        '发行日期', '退市日期', '发行份额(亿)', '管理费', '托管费', '存续期', '面值',
                        '起点金额(万元)', '预期收益率', '业绩比较基准', '存续状态D摘牌 I发行 L已上市',
                        '投资风格', '基金类型', '受托人', '日常申购起始日', '日常赎回起始日', 'E场内O场外'],
         'prime_keys': [0]
         },

    'future_basic':
        {'columns':    ['ts_code', 'symbol', 'exchange', 'name', 'fut_code', 'multiplier', 'trade_unit',
                        'per_unit', 'quote_unit', 'quote_unit_desc', 'd_mode_desc', 'list_date',
                        'delist_date', 'd_month', 'last_ddate', 'trade_time_desc'],
         'dtypes':     ['varchar(24)', 'varchar(12)', 'varchar(8)', 'varchar(40)', 'varchar(12)',
                        'float', 'varchar(4)', 'float', 'varchar(80)', 'varchar(80)', 'varchar(20)',
                        'date', 'date', 'varchar(6)', 'date', 'varchar(80)'],
         'remarks':    ['证券代码', '交易标识', '交易市场', '中文简称', '合约产品代码', '合约乘数',
                        '交易计量单位', '交易单位(每手)', '报价单位', '最小报价单位说明', '交割方式说明',
                        '上市日期', '最后交易日期', '交割月份', '最后交割日', '交易时间说明'],
         'prime_keys': [0]
         },

    'opt_basic':
        {'columns':    ['ts_code', 'exchange', 'name', 'per_unit', 'opt_code', 'opt_type', 'call_put',
                        'exercise_type', 'exercise_price', 's_month', 'maturity_date', 'list_price',
                        'list_date', 'delist_date', 'last_edate', 'last_ddate', 'quote_unit',
                        'min_price_chg'],
         'dtypes':     ['varchar(24)', 'varchar(6)', 'varchar(50)', 'varchar(10)', 'varchar(12)',
                        'varchar(6)', 'varchar(6)', 'varchar(6)', 'float', 'varchar(8)', 'date',
                        'float', 'date', 'date', 'date', 'date', 'varchar(6)', 'varchar(6)'],
         'remarks':    ['证券代码', '交易市场', '合约名称', '合约单位', '标准合约代码', '合约类型', '期权类型',
                        '行权方式', '行权价格', '结算月', '到期日', '挂牌基准价', '开始交易日期',
                        '最后交易日期', '最后行权日期', '最后交割日期', '报价单位', '最小价格波幅'],
         'prime_keys': [0]
         },

    'bars':
        {'columns':    ['ts_code', 'trade_date', 'open', 'high', 'low', 'close', 'pre_close', 'change',
                        'pct_chg', 'vol', 'amount'],
         'dtypes':     ['varchar(20)', 'date', 'float', 'float', 'float', 'float', 'float', 'float',
                        'float', 'double', 'double'],
         'remarks':    ['证券代码', '交易日期', '开盘价', '最高价', '最低价', '收盘价', '昨收价', '涨跌额',
                        '涨跌幅', '成交量(手)', '成交额(千元)'],
         'prime_keys': [0, 1]
         },

    'min_bars':
        {'columns':    ['ts_code', 'trade_time', 'open', 'high', 'low', 'close', 'vol', 'amount'],
         'dtypes':     ['varchar(20)', 'datetime', 'float', 'float', 'float', 'float', 'double',
                        'double'],
         'remarks':    ['证券代码', '交易日期时间', '开盘价', '最高价', '最低价', '收盘价', '成交量(股)',
                        '成交额(元)'],
         'prime_keys': [0, 1]
         },

    'adj_factors':
        {'columns':    ['ts_code', 'trade_date', 'adj_factor'],
         'dtypes':     ['varchar(9)', 'date', 'double'],
         'remarks':    ['证券代码', '交易日期', '复权因子'],
         'prime_keys': [0, 1]
         },

    'fund_nav':
        {'columns':    ['ts_code', 'nav_date', 'ann_date', 'unit_nav', 'accum_nav', 'accum_div',
                        'net_asset', 'total_netasset', 'adj_nav', 'update_flag'],
         'dtypes':     ['varchar(24)', 'date', 'date', 'float', 'float', 'float', 'double', 'double',
                        'float', 'varchar(2)'],
         'remarks':    ['TS代码', '净值日期', '公告日期', '单位净值', '累计净值', '累计分红', '资产净值',
                        '合计资产净值', '复权单位净值', '更新标记'],
         'prime_keys': [0, 1]
         },

    'fund_share':
        {'columns':    ['ts_code', 'trade_date', 'fd_share'],
         'dtypes':     ['varchar(20)', 'date', 'float'],
         'remarks':    ['证券代码', '变动日期，格式YYYYMMDD', '基金份额(万)'],
         'prime_keys': [0, 1]
         },

    'fund_manager':
        {'columns':    ['ts_code', 'ann_date', 'name', 'gender', 'birth_year', 'edu', 'nationality',
                        'begin_date', 'end_date', 'resume'],
         'dtypes':     ['varchar(20)', 'date', 'varchar(20)', 'varchar(2)', 'varchar(12)',
                        'varchar(30)', 'varchar(4)', 'date', 'date', 'text'],
         'remarks':    ['证券代码', '公告日期', '基金经理姓名', '性别', '出生年份', '学历', '国籍', '任职日期',
                        '离任日期', '简历'],
         'prime_keys': [0, 1]
         },

    'future_daily':
        {'columns':    ['ts_code', 'trade_date', 'pre_close', 'pre_settle', 'open', 'high', 'low',
                        'close', 'settle', 'change1', 'change2', 'vol', 'amount', 'oi', 'oi_chg',
                        'delv_settle'],
         'dtypes':     ['varchar(20)', 'date', 'float', 'float', 'float', 'float', 'float', 'float',
                        'float', 'float', 'float', 'double', 'double', 'double', 'double', 'float'],
         'remarks':    ['证券代码', '交易日期', '昨收盘价', '昨结算价', '开盘价', '最高价', '最低价',
                        '收盘价', '结算价', '涨跌1 收盘价-昨结算价', '涨跌2 结算价-昨结算价', '成交量(手)',
                        '成交金额(万元)', '持仓量(手)', '持仓量变化', '交割结算价'],
         'prime_keys': [0, 1]
         },

    'future_mins':
        {'columns':    ['ts_code', 'trade_time', 'open', 'high', 'low', 'close', 'vol', 'amount', 'oi'],
         'dtypes':     ['varchar(20)', 'datetime', 'float', 'float', 'float', 'float', 'double',
                        'double', 'double'],
         'remarks':    ['证券代码', '交易日期时间', '开盘价', '最高价', '最低价', '收盘价', '成交量(手)',
                        '成交金额(元)', '持仓量(手)'],
         'prime_keys': [0, 1]
         },

    'options_daily':
        {'columns':    ['ts_code', 'trade_date', 'exchange', 'pre_settle', 'pre_close', 'open', 'high',
                        'low', 'close', 'settle', 'vol', 'amount', 'oi'],
         'dtypes':     ['varchar(20)', 'date', 'varchar(8)', 'float', 'float', 'float', 'float',
                        'float', 'float', 'float', 'double', 'double', 'double'],
         'remarks':    ['证券代码', '交易日期', '交易市场', '昨结算价', '昨收盘价', '开盘价', '最高价', '最低价',
                        '收盘价', '结算价', '成交量(手)', '成交金额(万元)', '持仓量(手)'],
         'prime_keys': [0, 1]
         },

    'stock_indicator':
        {'columns':    ['ts_code', 'trade_date', 'close', 'turnover_rate', 'turnover_rate_f',
                        'volume_ratio', 'pe', 'pe_ttm', 'pb', 'ps', 'ps_ttm', 'dv_ratio', 'dv_ttm',
                        'total_share', 'float_share', 'free_share', 'total_mv', 'circ_mv'],
         'dtypes':     ['varchar(9)', 'date', 'float', 'float', 'float', 'float', 'float', 'float',
                        'float', 'float', 'float', 'float', 'float', 'double', 'double', 'double',
                        'double', 'double'],
         'remarks':    ['证券代码', '交易日期', '当日收盘价', '换手率(%)', '换手率(自由流通股)', '量比',
                        '市盈率(总市值/净利润， 亏损的PE为空)', '市盈率(TTM，亏损的PE为空)',
                        '市净率(总市值/净资产)', '市销率', '市销率(TTM)', '股息率(%)',
                        '股息率(TTM)(%)', '总股本(万股)', '流通股本(万股)', '自由流通股本(万)',
                        '总市值(万元)', '流通市值(万元)'],
         'prime_keys': [0, 1]
         },

    'stock_indicator2':
        {'columns':    ['ts_code', 'trade_date', 'vol_ratio', 'turn_over', 'swing',
                        'selling', 'buying', 'total_share', 'float_share', 'pe',
                        'float_mv', 'total_mv', 'avg_price', 'strength', 'activity', 'avg_turnover',
                        'attack', 'interval_3', 'interval_6'],
         'dtypes':     ['varchar(9)', 'date', 'float', 'float', 'double', 'double',
                        'double', 'double', 'double', 'double', 'double', 'double',
                        'double', 'double', 'double', 'double', 'double', 'float', 'float'],
         'remarks':    ['证券代码', '交易日期', '量比', '换手率', '振幅', '内盘(主动卖，手)',
                        '外盘(主动买， 手)', '总股本(亿)', '流通股本(亿)', '市盈(动)',
                        '流通市值', '总市值', '平均价', '强弱度(%)', '活跃度(%)', '笔换手', '攻击波(%)',
                        '近3月涨幅', '近6月涨幅'],
         'prime_keys': [0, 1]
         },

    'index_indicator':
        {'columns':    ['ts_code', 'trade_date', 'total_mv', 'float_mv', 'total_share', 'float_share',
                        'free_share', 'turnover_rate', 'turnover_rate_f', 'pe', 'pe_ttm', 'pb'],
         'dtypes':     ['varchar(9)', 'date', 'double', 'double', 'double', 'double', 'double', 'float',
                        'float', 'float', 'float', 'float'],
         'remarks':    ['证券代码', '交易日期', '当日总市值(元)', '当日流通市值(元)', '当日总股本(股)',
                        '当日流通股本(股)', '当日自由流通股本(股)', '换手率', '换手率(基于自由流通股本)',
                        '市盈率', '市盈率TTM', '市净率'],
         'prime_keys': [0, 1]
         },

    'index_weight':
        {'columns':    ['index_code', 'trade_date', 'con_code', 'weight'],
         'dtypes':     ['varchar(24)', 'date', 'varchar(20)', 'float'],
         'remarks':    ['指数代码', '交易日期', '成分代码', '权重(%)'],
         'prime_keys': [0, 1, 2]
         },

    'income':
        {'columns':    ['ts_code', 'end_date', 'ann_date', 'f_ann_date', 'report_type', 'comp_type',
                        'end_type', 'basic_eps', 'diluted_eps', 'total_revenue', 'revenue',
                        'int_income', 'prem_earned', 'comm_income', 'n_commis_income', 'n_oth_income',
                        'n_oth_b_income', 'prem_income', 'out_prem', 'une_prem_reser', 'reins_income',
                        'n_sec_tb_income', 'n_sec_uw_income', 'n_asset_mg_income', 'oth_b_income',
                        'fv_value_chg_gain', 'invest_income', 'ass_invest_income', 'forex_gain',
                        'total_cogs', 'oper_cost', 'int_exp', 'comm_exp', 'biz_tax_surchg', 'sell_exp',
                        'admin_exp', 'fin_exp', 'assets_impair_loss', 'prem_refund', 'compens_payout',
                        'reser_insur_liab', 'div_payt', 'reins_exp', 'oper_exp', 'compens_payout_refu',
                        'insur_reser_refu', 'reins_cost_refund', 'other_bus_cost', 'operate_profit',
                        'non_oper_income', 'non_oper_exp', 'nca_disploss', 'total_profit',
                        'income_tax', 'n_income', 'n_income_attr_p', 'minority_gain',
                        'oth_compr_income', 't_compr_income', 'compr_inc_attr_p', 'compr_inc_attr_m_s',
                        'ebit', 'ebitda', 'insurance_exp', 'undist_profit', 'distable_profit',
                        'rd_exp', 'fin_exp_int_exp', 'fin_exp_int_inc', 'transfer_surplus_rese',
                        'transfer_housing_imprest', 'transfer_oth', 'adj_lossgain',
                        'withdra_legal_surplus', 'withdra_legal_pubfund', 'withdra_biz_devfund',
                        'withdra_rese_fund', 'withdra_oth_ersu', 'workers_welfare',
                        'distr_profit_shrhder', 'prfshare_payable_dvd', 'comshare_payable_dvd',
                        'capit_comstock_div', 'net_after_nr_lp_correct', 'credit_impa_loss',
                        'net_expo_hedging_benefits', 'oth_impair_loss_assets', 'total_opcost',
                        'amodcost_fin_assets', 'oth_income', 'asset_disp_income',
                        'continued_net_profit', 'end_net_profit', 'update_flag'],
         'dtypes':     ['varchar(9)', 'date', 'date', 'date', 'varchar(6)', 'varchar(6)', 'varchar(6)',
                        'double', 'double', 'double', 'double', 'double', 'double', 'double', 'double',
                        'double', 'double', 'double', 'double', 'double', 'double', 'double', 'double',
                        'double', 'double', 'double', 'double', 'double', 'double', 'double', 'double',
                        'double', 'double', 'double', 'double', 'double', 'double', 'double', 'double',
                        'double', 'double', 'double', 'double', 'double', 'double', 'double', 'double',
                        'double', 'double', 'double', 'double', 'double', 'double', 'double', 'double',
                        'double', 'double', 'double', 'double', 'double', 'double', 'double', 'double',
                        'double', 'double', 'double', 'double', 'double', 'double', 'double', 'double',
                        'double', 'double', 'double', 'double', 'double', 'double', 'double', 'double',
                        'double', 'double', 'double', 'double', 'double', 'double', 'double', 'double',
                        'double', 'double', 'double', 'double', 'double', 'double', 'varchar(4)'],
         'remarks':    ['证券代码', '报告期', '公告日期', '实际公告日期', '报告类型 见底部表',
                        '公司类型(1一般工商业2银行3保险4证券)', '报告期类型', '基本每股收益', '稀释每股收益',
                        '营业总收入', '营业收入', '利息收入', '已赚保费', '手续费及佣金收入', '手续费及佣金净收入',
                        '其他经营净收益', '加:其他业务净收益', '保险业务收入', '减:分出保费',
                        '提取未到期责任准备金', '其中:分保费收入', '代理买卖证券业务净收入', '证券承销业务净收入',
                        '受托客户资产管理业务净收入', '其他业务收入', '加:公允价值变动净收益', '加:投资净收益',
                        '其中:对联营企业和合营企业的投资收益', '加:汇兑净收益', '营业总成本', '减:营业成本',
                        '减:利息支出', '减:手续费及佣金支出', '减:营业税金及附加', '减:销售费用', '减:管理费用',
                        '减:财务费用', '减:资产减值损失', '退保金', '赔付总支出', '提取保险责任准备金',
                        '保户红利支出', '分保费用', '营业支出', '减:摊回赔付支出', '减:摊回保险责任准备金',
                        '减:摊回分保费用', '其他业务成本', '营业利润', '加:营业外收入', '减:营业外支出',
                        '其中:减:非流动资产处置净损失', '利润总额', '所得税费用', '净利润(含少数股东损益)',
                        '净利润(不含少数股东损益)', '少数股东损益', '其他综合收益', '综合收益总额',
                        '归属于母公司(或股东)的综合收益总额', '归属于少数股东的综合收益总额', '息税前利润',
                        '息税折旧摊销前利润', '保险业务支出', '年初未分配利润', '可分配利润', '研发费用',
                        '财务费用:利息费用', '财务费用:利息收入', '盈余公积转入', '住房周转金转入', '其他转入',
                        '调整以前年度损益', '提取法定盈余公积', '提取法定公益金', '提取企业发展基金',
                        '提取储备基金', '提取任意盈余公积金', '职工奖金福利', '可供股东分配的利润',
                        '应付优先股股利', '应付普通股股利', '转作股本的普通股股利',
                        '扣除非经常性损益后的净利润(更正前)', '信用减值损失', '净敞口套期收益',
                        '其他资产减值损失', '营业总成本(二)', '以摊余成本计量的金融资产终止确认收益',
                        '其他收益', '资产处置收益', '持续经营净利润', '终止经营净利润', '更新标识'],
         'prime_keys': [0, 1]
         },

    'balance':
        {'columns':    ['ts_code', 'end_date', 'ann_date', 'f_ann_date', 'report_type', 'comp_type',
                        'end_type', 'total_share', 'cap_rese', 'undistr_porfit', 'surplus_rese',
                        'special_rese', 'money_cap', 'trad_asset', 'notes_receiv', 'accounts_receiv',
                        'oth_receiv', 'prepayment', 'div_receiv', 'int_receiv', 'inventories',
                        'amor_exp', 'nca_within_1y', 'sett_rsrv', 'loanto_oth_bank_fi',
                        'premium_receiv', 'reinsur_receiv', 'reinsur_res_receiv', 'pur_resale_fa',
                        'oth_cur_assets', 'total_cur_assets', 'fa_avail_for_sale', 'htm_invest',
                        'lt_eqt_invest', 'invest_real_estate', 'time_deposits', 'oth_assets', 'lt_rec',
                        'fix_assets', 'cip', 'const_materials', 'fixed_assets_disp',
                        'produc_bio_assets', 'oil_and_gas_assets', 'intan_assets', 'r_and_d',
                        'goodwill', 'lt_amor_exp', 'defer_tax_assets', 'decr_in_disbur', 'oth_nca',
                        'total_nca', 'cash_reser_cb', 'depos_in_oth_bfi', 'prec_metals',
                        'deriv_assets', 'rr_reins_une_prem', 'rr_reins_outstd_cla',
                        'rr_reins_lins_liab', 'rr_reins_lthins_liab', 'refund_depos',
                        'ph_pledge_loans', 'refund_cap_depos', 'indep_acct_assets', 'client_depos',
                        'client_prov', 'transac_seat_fee', 'invest_as_receiv', 'total_assets',
                        'lt_borr', 'st_borr', 'cb_borr', 'depos_ib_deposits', 'loan_oth_bank',
                        'trading_fl', 'notes_payable', 'acct_payable', 'adv_receipts',
                        'sold_for_repur_fa', 'comm_payable', 'payroll_payable', 'taxes_payable',
                        'int_payable', 'div_payable', 'oth_payable', 'acc_exp', 'deferred_inc',
                        'st_bonds_payable', 'payable_to_reinsurer', 'rsrv_insur_cont',
                        'acting_trading_sec', 'acting_uw_sec', 'non_cur_liab_due_1y', 'oth_cur_liab',
                        'total_cur_liab', 'bond_payable', 'lt_payable', 'specific_payables',
                        'estimated_liab', 'defer_tax_liab', 'defer_inc_non_cur_liab', 'oth_ncl',
                        'total_ncl', 'depos_oth_bfi', 'deriv_liab', 'depos', 'agency_bus_liab',
                        'oth_liab', 'prem_receiv_adva', 'depos_received', 'ph_invest',
                        'reser_une_prem', 'reser_outstd_claims', 'reser_lins_liab',
                        'reser_lthins_liab', 'indept_acc_liab', 'pledge_borr', 'indem_payable',
                        'policy_div_payable', 'total_liab', 'treasury_share', 'ordin_risk_reser',
                        'forex_differ', 'invest_loss_unconf', 'minority_int',
                        'total_hldr_eqy_exc_min_int', 'total_hldr_eqy_inc_min_int',
                        'total_liab_hldr_eqy', 'lt_payroll_payable', 'oth_comp_income',
                        'oth_eqt_tools', 'oth_eqt_tools_p_shr', 'lending_funds', 'acc_receivable',
                        'st_fin_payable', 'payables', 'hfs_assets', 'hfs_sales', 'cost_fin_assets',
                        'fair_value_fin_assets', 'cip_total', 'oth_pay_total', 'long_pay_total',
                        'debt_invest', 'oth_debt_invest', 'oth_eq_invest', 'oth_illiq_fin_assets',
                        'oth_eq_ppbond', 'receiv_financing', 'use_right_assets', 'lease_liab',
                        'contract_assets', 'contract_liab', 'accounts_receiv_bill', 'accounts_pay',
                        'oth_rcv_total', 'fix_assets_total', 'update_flag'],
         'dtypes':     ['varchar(9)', 'date', 'date', 'date', 'varchar(10)', 'varchar(10)',
                        'varchar(10)', 'double', 'double', 'double', 'double', 'double', 'double',
                        'double', 'double', 'double', 'double', 'double', 'double', 'double', 'double',
                        'double', 'double', 'double', 'double', 'double', 'double', 'double', 'double',
                        'double', 'double', 'double', 'double', 'double', 'double', 'double', 'double',
                        'double', 'double', 'double', 'double', 'double', 'double', 'double', 'double',
                        'double', 'double', 'double', 'double', 'double', 'double', 'double', 'double',
                        'double', 'double', 'double', 'double', 'double', 'double', 'double', 'double',
                        'double', 'double', 'double', 'double', 'double', 'double', 'double', 'double',
                        'double', 'double', 'double', 'double', 'double', 'double', 'double', 'double',
                        'double', 'double', 'double', 'double', 'double', 'double', 'double', 'double',
                        'double', 'double', 'double', 'double', 'double', 'double', 'double', 'double',
                        'double', 'double', 'double', 'double', 'double', 'double', 'double', 'double',
                        'double', 'double', 'double', 'double', 'double', 'double', 'double', 'double',
                        'double', 'double', 'double', 'double', 'double', 'double', 'double', 'double',
                        'double', 'double', 'double', 'double', 'double', 'double', 'double', 'double',
                        'double', 'double', 'double', 'double', 'double', 'double', 'double', 'double',
                        'double', 'double', 'double', 'double', 'double', 'double', 'double', 'double',
                        'double', 'double', 'double', 'double', 'double', 'double', 'double', 'double',
                        'double', 'double', 'double', 'double', 'double', 'double', 'double', 'double',
                        'varchar(2)'],
         'remarks':    ['证券代码', '报告期', '公告日期', '实际公告日期', '报表类型', '公司类型', '报告期类型',
                        '期末总股本', '资本公积金', '未分配利润', '盈余公积金', '专项储备', '货币资金',
                        '交易性金融资产', '应收票据', '应收账款', '其他应收款', '预付款项', '应收股利',
                        '应收利息', '存货', '长期待摊费用', '一年内到期的非流动资产', '结算备付金', '拆出资金',
                        '应收保费', '应收分保账款', '应收分保合同准备金', '买入返售金融资产', '其他流动资产',
                        '流动资产合计', '可供出售金融资产', '持有至到期投资', '长期股权投资', '投资性房地产',
                        '定期存款', '其他资产', '长期应收款', '固定资产', '在建工程', '工程物资', '固定资产清理',
                        '生产性生物资产', '油气资产', '无形资产', '研发支出', '商誉', '长期待摊费用',
                        '递延所得税资产', '发放贷款及垫款', '其他非流动资产', '非流动资产合计',
                        '现金及存放中央银行款项', '存放同业和其它金融机构款项', '贵金属', '衍生金融资产',
                        '应收分保未到期责任准备金', '应收分保未决赔款准备金', '应收分保寿险责任准备金',
                        '应收分保长期健康险责任准备金', '存出保证金', '保户质押贷款', '存出资本保证金',
                        '独立账户资产', '其中：客户资金存款', '其中：客户备付金', '其中:交易席位费',
                        '应收款项类投资', '资产总计', '长期借款', '短期借款', '向中央银行借款',
                        '吸收存款及同业存放', '拆入资金', '交易性金融负债', '应付票据', '应付账款', '预收款项',
                        '卖出回购金融资产款', '应付手续费及佣金', '应付职工薪酬', '应交税费', '应付利息',
                        '应付股利', '其他应付款', '预提费用', '递延收益', '应付短期债券', '应付分保账款',
                        '保险合同准备金', '代理买卖证券款', '代理承销证券款', '一年内到期的非流动负债',
                        '其他流动负债', '流动负债合计', '应付债券', '长期应付款', '专项应付款', '预计负债',
                        '递延所得税负债', '递延收益-非流动负债', '其他非流动负债', '非流动负债合计',
                        '同业和其它金融机构存放款项', '衍生金融负债', '吸收存款', '代理业务负债', '其他负债',
                        '预收保费', '存入保证金', '保户储金及投资款', '未到期责任准备金', '未决赔款准备金',
                        '寿险责任准备金', '长期健康险责任准备金', '独立账户负债', '其中:质押借款', '应付赔付款',
                        '应付保单红利', '负债合计', '减:库存股', '一般风险准备', '外币报表折算差额',
                        '未确认的投资损失', '少数股东权益', '股东权益合计(不含少数股东权益)',
                        '股东权益合计(含少数股东权益)', '负债及股东权益总计', '长期应付职工薪酬', '其他综合收益',
                        '其他权益工具', '其他权益工具(优先股)', '融出资金', '应收款项', '应付短期融资款',
                        '应付款项', '持有待售的资产', '持有待售的负债', '以摊余成本计量的金融资产',
                        '以公允价值计量且其变动计入其他综合收益的金融资产', '在建工程(合计)(元)',
                        '其他应付款(合计)(元)', '长期应付款(合计)(元)', '债权投资(元)', '其他债权投资(元)',
                        '其他权益工具投资(元)', '其他非流动金融资产(元)', '其他权益工具:永续债(元)',
                        '应收款项融资', '使用权资产', '租赁负债', '合同资产', '合同负债', '应收票据及应收账款',
                        '应付票据及应付账款', '其他应收款(合计)(元)', '固定资产(合计)(元)', '更新标识'],
         'prime_keys': [0, 1]
         },

    'cashflow':
        {'columns':    ['ts_code', 'end_date', 'ann_date', 'f_ann_date', 'comp_type', 'report_type',
                        'end_type', 'net_profit', 'finan_exp', 'c_fr_sale_sg', 'recp_tax_rends',
                        'n_depos_incr_fi', 'n_incr_loans_cb', 'n_inc_borr_oth_fi',
                        'prem_fr_orig_contr', 'n_incr_insured_dep', 'n_reinsur_prem',
                        'n_incr_disp_tfa', 'ifc_cash_incr', 'n_incr_disp_faas',
                        'n_incr_loans_oth_bank', 'n_cap_incr_repur', 'c_fr_oth_operate_a',
                        'c_inf_fr_operate_a', 'c_paid_goods_s', 'c_paid_to_for_empl',
                        'c_paid_for_taxes', 'n_incr_clt_loan_adv', 'n_incr_dep_cbob',
                        'c_pay_claims_orig_inco', 'pay_handling_chrg', 'pay_comm_insur_plcy',
                        'oth_cash_pay_oper_act', 'st_cash_out_act', 'n_cashflow_act',
                        'oth_recp_ral_inv_act', 'c_disp_withdrwl_invest', 'c_recp_return_invest',
                        'n_recp_disp_fiolta', 'n_recp_disp_sobu', 'stot_inflows_inv_act',
                        'c_pay_acq_const_fiolta', 'c_paid_invest', 'n_disp_subs_oth_biz',
                        'oth_pay_ral_inv_act', 'n_incr_pledge_loan', 'stot_out_inv_act',
                        'n_cashflow_inv_act', 'c_recp_borrow', 'proc_issue_bonds',
                        'oth_cash_recp_ral_fnc_act', 'stot_cash_in_fnc_act', 'free_cashflow',
                        'c_prepay_amt_borr', 'c_pay_dist_dpcp_int_exp', 'incl_dvd_profit_paid_sc_ms',
                        'oth_cashpay_ral_fnc_act', 'stot_cashout_fnc_act', 'n_cash_flows_fnc_act',
                        'eff_fx_flu_cash', 'n_incr_cash_cash_equ', 'c_cash_equ_beg_period',
                        'c_cash_equ_end_period', 'c_recp_cap_contrib', 'incl_cash_rec_saims',
                        'uncon_invest_loss', 'prov_depr_assets', 'depr_fa_coga_dpba',
                        'amort_intang_assets', 'lt_amort_deferred_exp', 'decr_deferred_exp',
                        'incr_acc_exp', 'loss_disp_fiolta', 'loss_scr_fa', 'loss_fv_chg',
                        'invest_loss', 'decr_def_inc_tax_assets', 'incr_def_inc_tax_liab',
                        'decr_inventories', 'decr_oper_payable', 'incr_oper_payable', 'others',
                        'im_net_cashflow_oper_act', 'conv_debt_into_cap',
                        'conv_copbonds_due_within_1y', 'fa_fnc_leases', 'im_n_incr_cash_equ',
                        'net_dism_capital_add', 'net_cash_rece_sec', 'credit_impa_loss',
                        'use_right_asset_dep', 'oth_loss_asset', 'end_bal_cash', 'beg_bal_cash',
                        'end_bal_cash_equ', 'beg_bal_cash_equ', 'update_flag'],
         'dtypes':     ['varchar(9)', 'date', 'date', 'date', 'varchar(10)', 'varchar(10)',
                        'varchar(10)', 'double', 'double', 'double', 'double', 'double', 'double',
                        'double', 'double', 'double', 'double', 'double', 'double', 'double', 'double',
                        'double', 'double', 'double', 'double', 'double', 'double', 'double', 'double',
                        'double', 'double', 'double', 'double', 'double', 'double', 'double', 'double',
                        'double', 'double', 'double', 'double', 'double', 'double', 'double', 'double',
                        'double', 'double', 'double', 'double', 'double', 'double', 'double', 'double',
                        'double', 'double', 'double', 'double', 'double', 'double', 'double', 'double',
                        'double', 'double', 'double', 'double', 'double', 'double', 'double', 'double',
                        'double', 'double', 'double', 'double', 'double', 'double', 'double', 'double',
                        'double', 'double', 'double', 'double', 'double', 'double', 'double', 'double',
                        'double', 'double', 'double', 'double', 'double', 'double', 'double', 'double',
                        'double', 'double', 'double', 'varchar(2)'],
         'remarks':    ['证券代码', '报告期', '公告日期', '实际公告日期', '公司类型', '报表类型', '报告期类型',
                        '净利润', '财务费用', '销售商品、提供劳务收到的现金', '收到的税费返还',
                        '客户存款和同业存放款项净增加额', '向中央银行借款净增加额', '向其他金融机构拆入资金净增加额',
                        '收到原保险合同保费取得的现金', '保户储金净增加额', '收到再保业务现金净额',
                        '处置交易性金融资产净增加额', '收取利息和手续费净增加额', '处置可供出售金融资产净增加额',
                        '拆入资金净增加额', '回购业务资金净增加额', '收到其他与经营活动有关的现金',
                        '经营活动现金流入小计', '购买商品、接受劳务支付的现金', '支付给职工以及为职工支付的现金',
                        '支付的各项税费', '客户贷款及垫款净增加额', '存放央行和同业款项净增加额',
                        '支付原保险合同赔付款项的现金', '支付手续费的现金', '支付保单红利的现金',
                        '支付其他与经营活动有关的现金', '经营活动现金流出小计', '经营活动产生的现金流量净额',
                        '收到其他与投资活动有关的现金', '收回投资收到的现金', '取得投资收益收到的现金',
                        '处置固定资产、无形资产和其他长期资产收回的现金净额',
                        '处置子公司及其他营业单位收到的现金净额', '投资活动现金流入小计',
                        '购建固定资产、无形资产和其他长期资产支付的现金', '投资支付的现金',
                        '取得子公司及其他营业单位支付的现金净额', '支付其他与投资活动有关的现金',
                        '质押贷款净增加额', '投资活动现金流出小计', '投资活动产生的现金流量净额',
                        '取得借款收到的现金', '发行债券收到的现金', '收到其他与筹资活动有关的现金',
                        '筹资活动现金流入小计', '企业自由现金流量', '偿还债务支付的现金',
                        '分配股利、利润或偿付利息支付的现金', '其中:子公司支付给少数股东的股利、利润',
                        '支付其他与筹资活动有关的现金', '筹资活动现金流出小计', '筹资活动产生的现金流量净额',
                        '汇率变动对现金的影响', '现金及现金等价物净增加额', '期初现金及现金等价物余额',
                        '期末现金及现金等价物余额', '吸收投资收到的现金', '其中:子公司吸收少数股东投资收到的现金',
                        '未确认投资损失', '加:资产减值准备', '固定资产折旧、油气资产折耗、生产性生物资产折旧',
                        '无形资产摊销', '长期待摊费用摊销', '待摊费用减少', '预提费用增加',
                        '处置固定、无形资产和其他长期资产的损失', '固定资产报废损失', '公允价值变动损失',
                        '投资损失', '递延所得税资产减少', '递延所得税负债增加', '存货的减少',
                        '经营性应收项目的减少', '经营性应付项目的增加', '其他',
                        '经营活动产生的现金流量净额(间接法)', '债务转为资本', '一年内到期的可转换公司债券',
                        '融资租入固定资产', '现金及现金等价物净增加额(间接法)', '拆出资金净增加额',
                        '代理买卖证券收到的现金净额(元)', '信用减值损失', '使用权资产折旧', '其他资产减值损失',
                        '现金的期末余额', '减:现金的期初余额', '加:现金等价物的期末余额',
                        '减:现金等价物的期初余额', '更新标志(1最新)'],
         'prime_keys': [0, 1]
         },

    'financial':
        {'columns':    ['ts_code', 'end_date', 'ann_date', 'eps', 'dt_eps', 'total_revenue_ps',
                        'revenue_ps', 'capital_rese_ps', 'surplus_rese_ps', 'undist_profit_ps',
                        'extra_item', 'profit_dedt', 'gross_margin', 'current_ratio', 'quick_ratio',
                        'cash_ratio', 'invturn_days', 'arturn_days', 'inv_turn', 'ar_turn', 'ca_turn',
                        'fa_turn', 'assets_turn', 'op_income', 'valuechange_income', 'interst_income',
                        'daa', 'ebit', 'ebitda', 'fcff', 'fcfe', 'current_exint', 'noncurrent_exint',
                        'interestdebt', 'netdebt', 'tangible_asset', 'working_capital',
                        'networking_capital', 'invest_capital', 'retained_earnings', 'diluted2_eps',
                        'bps', 'ocfps', 'retainedps', 'cfps', 'ebit_ps', 'fcff_ps', 'fcfe_ps',
                        'netprofit_margin', 'grossprofit_margin', 'cogs_of_sales', 'expense_of_sales',
                        'profit_to_gr', 'saleexp_to_gr', 'adminexp_of_gr', 'finaexp_of_gr',
                        'impai_ttm', 'gc_of_gr', 'op_of_gr', 'ebit_of_gr', 'roe', 'roe_waa', 'roe_dt',
                        'roa', 'npta', 'roic', 'roe_yearly', 'roa2_yearly', 'roe_avg',
                        'opincome_of_ebt', 'investincome_of_ebt', 'n_op_profit_of_ebt', 'tax_to_ebt',
                        'dtprofit_to_profit', 'salescash_to_or', 'ocf_to_or', 'ocf_to_opincome',
                        'capitalized_to_da', 'debt_to_assets', 'assets_to_eqt', 'dp_assets_to_eqt',
                        'ca_to_assets', 'nca_to_assets', 'tbassets_to_totalassets', 'int_to_talcap',
                        'eqt_to_talcapital', 'currentdebt_to_debt', 'longdeb_to_debt',
                        'ocf_to_shortdebt', 'debt_to_eqt', 'eqt_to_debt', 'eqt_to_interestdebt',
                        'tangibleasset_to_debt', 'tangasset_to_intdebt', 'tangibleasset_to_netdebt',
                        'ocf_to_debt', 'ocf_to_interestdebt', 'ocf_to_netdebt', 'ebit_to_interest',
                        'longdebt_to_workingcapital', 'ebitda_to_debt', 'turn_days', 'roa_yearly',
                        'roa_dp', 'fixed_assets', 'profit_prefin_exp', 'non_op_profit', 'op_to_ebt',
                        'nop_to_ebt', 'ocf_to_profit', 'cash_to_liqdebt',
                        'cash_to_liqdebt_withinterest', 'op_to_liqdebt', 'op_to_debt', 'roic_yearly',
                        'total_fa_trun', 'profit_to_op', 'q_opincome', 'q_investincome', 'q_dtprofit',
                        'q_eps', 'q_netprofit_margin', 'q_gsprofit_margin', 'q_exp_to_sales',
                        'q_profit_to_gr', 'q_saleexp_to_gr', 'q_adminexp_to_gr', 'q_finaexp_to_gr',
                        'q_impair_to_gr_ttm', 'q_gc_to_gr', 'q_op_to_gr', 'q_roe', 'q_dt_roe',
                        'q_npta', 'q_opincome_to_ebt', 'q_investincome_to_ebt', 'q_dtprofit_to_profit',
                        'q_salescash_to_or', 'q_ocf_to_sales', 'q_ocf_to_or', 'basic_eps_yoy',
                        'dt_eps_yoy', 'cfps_yoy', 'op_yoy', 'ebt_yoy', 'netprofit_yoy',
                        'dt_netprofit_yoy', 'ocf_yoy', 'roe_yoy', 'bps_yoy', 'assets_yoy', 'eqt_yoy',
                        'tr_yoy', 'or_yoy', 'q_gr_yoy', 'q_gr_qoq', 'q_sales_yoy', 'q_sales_qoq',
                        'q_op_yoy', 'q_op_qoq', 'q_profit_yoy', 'q_profit_qoq', 'q_netprofit_yoy',
                        'q_netprofit_qoq', 'equity_yoy', 'rd_exp', 'update_flag'],
         'dtypes':     ['varchar(9)', 'date', 'date', 'double', 'double', 'double', 'double', 'double',
                        'double', 'double', 'double', 'double', 'double', 'double', 'double', 'double',
                        'double', 'double', 'double', 'double', 'double', 'double', 'double', 'double',
                        'double', 'double', 'double', 'double', 'double', 'double', 'double', 'double',
                        'double', 'double', 'double', 'double', 'double', 'double', 'double', 'double',
                        'double', 'double', 'double', 'double', 'double', 'double', 'double', 'double',
                        'double', 'double', 'double', 'double', 'double', 'double', 'double', 'double',
                        'double', 'double', 'double', 'double', 'double', 'double', 'double', 'double',
                        'double', 'double', 'double', 'double', 'double', 'double', 'double', 'double',
                        'double', 'double', 'double', 'double', 'double', 'double', 'double', 'double',
                        'double', 'double', 'double', 'double', 'double', 'double', 'double', 'double',
                        'double', 'double', 'double', 'double', 'double', 'double', 'double', 'double',
                        'double', 'double', 'double', 'double', 'double', 'double', 'double', 'double',
                        'double', 'double', 'double', 'double', 'double', 'double', 'double', 'double',
                        'double', 'double', 'double', 'double', 'double', 'double', 'double', 'double',
                        'double', 'double', 'double', 'double', 'double', 'double', 'double', 'double',
                        'double', 'double', 'double', 'double', 'double', 'double', 'double', 'double',
                        'double', 'double', 'double', 'double', 'double', 'double', 'double', 'double',
                        'double', 'double', 'double', 'double', 'double', 'double', 'double', 'double',
                        'double', 'double', 'double', 'double', 'double', 'double', 'double', 'double',
                        'double', 'double', 'double', 'double', 'double', 'double', 'varchar(4)'],
         'remarks':    ['证券代码', '报告期', '公告日期', '基本每股收益', '稀释每股收益', '每股营业总收入',
                        '每股营业收入', '每股资本公积', '每股盈余公积', '每股未分配利润', '非经常性损益',
                        '扣除非经常性损益后的净利润(扣非净利润)', '毛利', '流动比率', '速动比率', '保守速动比率',
                        '存货周转天数', '应收账款周转天数', '存货周转率', '应收账款周转率', '流动资产周转率',
                        '固定资产周转率', '总资产周转率', '经营活动净收益', '价值变动净收益', '利息费用',
                        '折旧与摊销', '息税前利润', '息税折旧摊销前利润', '企业自由现金流量', '股权自由现金流量',
                        '无息流动负债', '无息非流动负债', '带息债务', '净债务', '有形资产', '营运资金',
                        '营运流动资本', '全部投入资本', '留存收益', '期末摊薄每股收益', '每股净资产',
                        '每股经营活动产生的现金流量净额', '每股留存收益', '每股现金流量净额', '每股息税前利润',
                        '每股企业自由现金流量', '每股股东自由现金流量', '销售净利率', '销售毛利率', '销售成本率',
                        '销售期间费用率', '净利润/营业总收入', '销售费用/营业总收入', '管理费用/营业总收入',
                        '财务费用/营业总收入', '资产减值损失/营业总收入', '营业总成本/营业总收入',
                        '营业利润/营业总收入', '息税前利润/营业总收入', '净资产收益率', '加权平均净资产收益率',
                        '净资产收益率(扣除非经常损益)', '总资产报酬率', '总资产净利润', '投入资本回报率',
                        '年化净资产收益率', '年化总资产报酬率', '平均净资产收益率(增发条件)',
                        '经营活动净收益/利润总额', '价值变动净收益/利润总额', '营业外收支净额/利润总额',
                        '所得税/利润总额', '扣除非经常损益后的净利润/净利润', '销售商品提供劳务收到的现金/营业收入',
                        '经营活动产生的现金流量净额/营业收入', '经营活动产生的现金流量净额/经营活动净收益',
                        '资本支出/折旧和摊销', '资产负债率', '权益乘数', '权益乘数(杜邦分析)', '流动资产/总资产',
                        '非流动资产/总资产', '有形资产/总资产', '带息债务/全部投入资本',
                        '归属于母公司的股东权益/全部投入资本', '流动负债/负债合计', '非流动负债/负债合计',
                        '经营活动产生的现金流量净额/流动负债', '产权比率', '归属于母公司的股东权益/负债合计',
                        '归属于母公司的股东权益/带息债务', '有形资产/负债合计', '有形资产/带息债务',
                        '有形资产/净债务', '经营活动产生的现金流量净额/负债合计',
                        '经营活动产生的现金流量净额/带息债务', '经营活动产生的现金流量净额/净债务',
                        '已获利息倍数(EBIT/利息费用)', '长期债务与营运资金比率', '息税折旧摊销前利润/负债合计',
                        '营业周期', '年化总资产净利率', '总资产净利率(杜邦分析)', '固定资产合计',
                        '扣除财务费用前营业利润', '非营业利润', '营业利润／利润总额', '非营业利润／利润总额',
                        '经营活动产生的现金流量净额／营业利润', '货币资金／流动负债', '货币资金／带息流动负债',
                        '营业利润／流动负债', '营业利润／负债合计', '年化投入资本回报率', '固定资产合计周转率',
                        '利润总额／营业收入', '经营活动单季度净收益', '价值变动单季度净收益',
                        '扣除非经常损益后的单季度净利润', '每股收益(单季度)', '销售净利率(单季度)',
                        '销售毛利率(单季度)', '销售期间费用率(单季度)', '净利润／营业总收入(单季度)',
                        '销售费用／营业总收入(单季度)', '管理费用／营业总收入(单季度)',
                        '财务费用／营业总收入(单季度)', '资产减值损失／营业总收入(单季度)',
                        '营业总成本／营业总收入(单季度)', '营业利润／营业总收入(单季度)', '净资产收益率(单季度)',
                        '净资产单季度收益率(扣除非经常损益)', '总资产净利润(单季度)',
                        '经营活动净收益／利润总额(单季度)', '价值变动净收益／利润总额(单季度)',
                        '扣除非经常损益后的净利润／净利润(单季度)', '销售商品提供劳务收到的现金／营业收入(单季度)',
                        '经营活动产生的现金流量净额／营业收入(单季度)',
                        '经营活动产生的现金流量净额／经营活动净收益(单季度)', '基本每股收益同比增长率(%)',
                        '稀释每股收益同比增长率(%)', '每股经营活动产生的现金流量净额同比增长率(%)',
                        '营业利润同比增长率(%)', '利润总额同比增长率(%)', '归属母公司股东的净利润同比增长率(%)',
                        '归属母公司股东的净利润-扣除非经常损益同比增长率(%)',
                        '经营活动产生的现金流量净额同比增长率(%)', '净资产收益率(摊薄)同比增长率(%)',
                        '每股净资产相对年初增长率(%)', '资产总计相对年初增长率(%)',
                        '归属母公司的股东权益相对年初增长率(%)', '营业总收入同比增长率(%)',
                        '营业收入同比增长率(%)', '营业总收入同比增长率(%)(单季度)',
                        '营业总收入环比增长率(%)(单季度)', '营业收入同比增长率(%)(单季度)',
                        '营业收入环比增长率(%)(单季度)', '营业利润同比增长率(%)(单季度)',
                        '营业利润环比增长率(%)(单季度)', '净利润同比增长率(%)(单季度)',
                        '净利润环比增长率(%)(单季度)', '归属母公司股东的净利润同比增长率(%)(单季度)',
                        '归属母公司股东的净利润环比增长率(%)(单季度)', '净资产同比增长率', '研发费用', '更新标识'],
         'prime_keys': [0, 1]
         },

    'forecast':
        {'columns':    ['ts_code', 'end_date', 'ann_date', 'type', 'p_change_min', 'p_change_max',
                        'net_profit_min', 'net_profit_max', 'last_parent_net', 'first_ann_date',
                        'summary', 'change_reason'],
         'dtypes':     ['varchar(9)', 'date', 'date', 'varchar(9)', 'float', 'float', 'double',
                        'double', 'double', 'date', 'text', 'text'],
         'remarks':    ['证券代码', '报告期', '公告日期', '业绩预告类型', '预告净利润变动幅度下限(%)',
                        '预告净利润变动幅度上限(%)', '预告净利润下限(万元)', '预告净利润上限(万元)',
                        '上年同期归属母公司净利润', '首次公告日', '业绩预告摘要', '业绩变动原因'],
         # 业绩预告类型包括：预增/预减/扭亏/首亏/续亏/续盈/略增/略减
         'prime_keys': [0, 1, 2]
         },

    'express':
        {'columns':    ['ts_code', 'end_date', 'ann_date', 'revenue', 'operate_profit', 'total_profit',
                        'n_income', 'total_assets', 'total_hldr_eqy_exc_min_int', 'diluted_eps',
                        'diluted_roe', 'yoy_net_profit', 'bps', 'yoy_sales', 'yoy_op', 'yoy_tp',
                        'yoy_dedu_np', 'yoy_eps', 'yoy_roe', 'growth_assets', 'yoy_equity',
                        'growth_bps', 'or_last_year', 'op_last_year', 'tp_last_year', 'np_last_year',
                        'eps_last_year', 'open_net_assets', 'open_bps', 'perf_summary', 'is_audit',
                        'remark'],
         'dtypes':     ['varchar(9)', 'date', 'date', 'double', 'double', 'double', 'double', 'double',
                        'double', 'double', 'double', 'double', 'double', 'double', 'double', 'double',
                        'double', 'double', 'double', 'double', 'double', 'double', 'double', 'double',
                        'double', 'double', 'double', 'double', 'double', 'text', 'varchar(9)', 'text'],
         'remarks':    ['证券代码', '报告期', '公告日期', '营业收入(元)', '营业利润(元)', '利润总额(元)',
                        '净利润(元)', '总资产(元)', '股东权益合计(不含少数股东权益)(元)', '每股收益(摊薄)(元)',
                        '净资产收益率(摊薄)(%)', '去年同期修正后净利润', '每股净资产', '同比增长率:营业收入',
                        '同比增长率:营业利润', '同比增长率:利润总额', '同比增长率:归属母公司股东的净利润',
                        '同比增长率:基本每股收益', '同比增减:加权平均净资产收益率', '比年初增长率:总资产',
                        '比年初增长率:归属母公司的股东权益', '比年初增长率:归属于母公司股东的每股净资产',
                        '去年同期营业收入', '去年同期营业利润', '去年同期利润总额', '去年同期净利润',
                        '去年同期每股收益', '期初净资产', '期初每股净资产', '业绩简要说明', '是否审计： 1是 0否',
                        '备注'],
         'prime_keys': [0, 1]
         },

    'shibor':
        {'columns':    ['date', 'on', '1w', '2w', '1m', '3m', '6m', '9m', '1y'],
         'dtypes':     ['date', 'float', 'float', 'float', 'float', 'float', 'float', 'float', 'float'],
         'remarks':    ['日期', '隔夜', '1周', '2周', '1个月', '3个月', '6个月', '9个月', '1年'],
         'prime_keys': [0]
         },

    'libor':
        {'columns':    ['date', 'curr_type', 'on', '1w', '1m', '2m', '3m', '6m', '12m'],
         'dtypes':     ['date', 'varchar(9)', 'float', 'float', 'float', 'float', 'float', 'float',
                        'float'],
         'remarks':    ['日期', '货币', '隔夜', '1周', '1个月', '2个月', '3个月', '6个月', '12个月'],
         'prime_keys': [0, 1]
         },

    'hibor':
        {'columns':    ['date', 'on', '1w', '2w', '1m', '2m', '3m', '6m', '12m'],
         'dtypes':     ['date', 'float', 'float', 'float', 'float', 'float', 'float', 'float', 'float'],
         'remarks':    ['日期', '隔夜', '1周', '2周', '1个月', '2个月', '3个月', '6个月', '12个月'],
         'prime_keys': [0]
         }

}


class DataConflictWarning(Warning):
    """ Warning Type: Data conflict detected"""
    pass


class MissingDataWarning(Warning):
    """ Warning Type: Local Data Missing"""
    pass


# noinspection SqlDialectInspection #,PyTypeChecker,PyPackageRequirements
class DataSource:
    """ DataSource 对象管理存储在本地的历史数据文件或数据库.

    通过DataSource对象，History模块可以容易地从本地存储的数据中读取并组装所需要的历史数据
    并确保历史数据符合HistoryPanel的要求。
    所有的历史数据必须首先从网络数据提供商处下载下来并存储在本地文件或数据库中，DataSource
    对象会检查数据的格式，确保格式正确并删除重复的数据。
    下载下来的历史数据可以存储成不同的格式，但是不管任何存储格式，所有数据表的结构都是一样
    的，而且都是与Pandas的DataFrame兼容的数据表格式。目前兼容的文件存储格式包括csv, hdf,
    fth(feather)，兼容的数据库包括mysql和MariaDB。
    如果HistoryPanel所要求的数据未存放在本地，DataSource对象不会主动下载缺失的数据，仅会
    返回空DataFrame。
    DataSource对象可以按要求定期刷新或从Provider拉取数据，也可以手动操作

    Attributes
    ----------
    tables:
        NotImplemented 所有已经创建的数据表的清单

    Methods
    -------
    overview(print_out=True)
        以表格形式列出所有数据表的当前数据状态
    read_table_data(self, table, shares=None, start=None, end=None)
        从本地数据表中读取数据并返回DataFrame，不修改数据格式
    export_table_data(self, table, shares=None, start=None, end=None)
        NotImplemented 将数据表中的数据读取出来之后导出到一个文件中，便于用户使用过程中小
        规模转移数据
    get_history_data(self, shares, htypes, start, end, freq, asset_type='any', adj='none')
        根据给出的参数从不同的本地数据表中获取数据，并打包成一系列的DataFrame，以便组装成
        HistoryPanel对象。
    get_index_weights(self, index, start=None, end=None, shares=None)
        从本地数据仓库中获取一个指数的成分权重
    refill_local_source(self, tables=None, dtypes=None, freqs=None, asset_types=None,...)
        批量补充本地数据，手动或自动运行补充本地数据库

    """

    def __init__(self,
                 source_type: str = 'file',
                 file_type: str = 'csv',
                 file_loc: str = 'data/',
                 host: str = 'localhost',
                 port: int = 3306,
                 user: str = None,
                 password: str = None,
                 db_name: str = 'qt_db'):
        """ 创建一个DataSource 对象

        创建对象时确定本地数据存储方式，确定文件存储位置、文件类型，或者建立数据库的连接

        Parameters
        ----------
        source_type: str, Default: file
            数据源类型:
            - db/database: 数据存储在mysql数据库中
            - file: 数据存储在本地文件中
        file_type: str, {'csv', 'hdf', 'hdf5', 'feather', 'fth'}, Default: csv
            如果数据源为file时，数据文件类型：
            - csv: 简单的纯文本文件格式，可以用Excel打开，但是占用空间大，读取速度慢
            - hdf/hdf5: 基于pytables的数据表文件，速度较快，需要安装pytables
            - feather/fth: 轻量级数据文件，速度较快，占用空间小，需要安装pyarrow
        file_loc: str, Default: data/
            用于存储本地数据文件的路径
        host: str, default: localhost
            如果数据源为database时，数据库的host
        port: int, Default: 3306
            如果数据源为database时，数据库的port，默认3306
        user: str, Default: None
            如果数据源为database时，数据库的user name
        password: str, Default: None
            如果数据源为database时，数据库的passwrod
        db_name: str, Default: 'qt_db'
            如果数据源为database时，数据库的名称，默认值qt_db

        Raises
        ------
        ImportError
            部分文件格式以及数据类型需要optional dependency，如果缺乏这些package时，会提示安装
        SystemError
            数据类型为file时，在本地创建数据文件夹失败时会抛出该异常

        Returns
        -------
        None
        """
        if not isinstance(source_type, str):
            raise TypeError(f'source type should be a string, got {type(source_type)} instead.')
        if source_type.lower() not in ['file', 'database', 'db']:
            raise ValueError(f'invalid source_type')
        self._table_list = set()

        if source_type.lower() in ['db', 'database']:
            # optional packages to be imported
            try:
                import pymysql
                from sqlalchemy import create_engine
            except ImportError:
                raise ImportError(f'Missing dependency \'pymysql\' and/or \'sqlalchemy\' for datasource type '
                                  f'\'database\'. Use pip or conda to install pymysql and sqlalchemy.')
            # set up connection to the data base
            if not isinstance(port, int):
                raise TypeError(f'port should be of type int')
            if user is None:
                raise ValueError(f'Missing user name for database connection')
            if password is None:
                raise ValueError(f'Missing password for database connection')
            # try to create pymysql connections
            try:
                self.source_type = 'db'
                self.con = pymysql.connect(host=host,
                                           port=port,
                                           user=user,
                                           password=password)
                # 检查db是否存在，当db不存在时创建新的db
                self.cursor = self.con.cursor()
                sql = f"CREATE DATABASE IF NOT EXISTS {db_name}"
                self.cursor.execute(sql)
                self.con.commit()
                sql = f"USE {db_name}"
                self.cursor.execute(sql)
                self.con.commit()
                # if cursor and connect created then create sqlalchemy engine for dataframe
                self.engine = create_engine(f'mysql+pymysql://{user}:{password}@{host}:{port}/{db_name}')
                self.connection_type = f'db:mysql://{host}@{port}/{db_name}'
                self.host = host
                self.port = port
                self.db_name = db_name
                self.file_type = None
                self.file_path = None
            except Exception as e:
                warnings.warn(f'{str(e)}, Can not set data source type to "db",'
                              f' will fall back to default type', RuntimeWarning)
                source_type = 'file'
                file_type = 'csv'

        if source_type.lower() == 'file':
            # set up file type and file location
            if not isinstance(file_type, str):
                raise TypeError(f'file type should be a string, got {type(file_type)} instead!')
            file_type = file_type.lower()
            if file_type not in AVAILABLE_DATA_FILE_TYPES:
                raise KeyError(f'file type not recognized, supported file types are csv / hdf / feather')
            if file_type in ['hdf']:
                try:
                    import tables
                except ImportError:
                    raise ImportError(f'Missing optional dependency \'pytables\' for datasource file type '
                                      f'\'hdf5\'. Use pip or conda to install pytables')
                file_type = 'hdf'
            if file_type in ['feather', 'fth']:
                try:
                    import pyarrow
                except ImportError:
                    raise ImportError(f'Missing optional dependency \'pyarrow\' for datasource file type '
                                      f'\'feather\'. Use pip or conda to install pyarrow')
                file_type = 'fth'
            from qteasy import QT_ROOT_PATH
            self.file_path = path.join(QT_ROOT_PATH, file_loc)
            try:
                os.makedirs(self.file_path, exist_ok=True)  # 确保数据dir不存在时创建一个
            except Exception:
                raise SystemError(f'Failed creating data directory \'{file_loc}\' in qt root path, '
                                  f'please check your input.')
            self.engine = None
            self.source_type = 'file'
            self.file_type = file_type
            self.file_loc = file_loc
            self.connection_type = f'file://{file_type}@qt_root/{file_loc}'

    def __del__(self):
        """ 关闭数据库连接 """
        if self.source_type == 'db':
            print(f'closing database connection to {self.connection_type}')
            print(f'self.con is {self.con}')
            if self.con is not None:
                # self.con.close()
                print('connection closed')

    @property
    def tables(self):
        """ 所有已经建立的tables的清单"""
        return list(self._table_list)

    def __repr__(self):
        if self.source_type == 'db':
            return f'DataSource(\'db\', \'{self.host}\', {self.port})'
        elif self.source_type == 'file':
            return f'DataSource(\'file\', \'{self.file_type}\', \'{self.file_loc}\')'
        else:
            return

    def __str__(self):
        return self.connection_type

    def info(self):
        """ 格式化打印database对象的各种主要信息

        :return:
        """
        raise NotImplementedError

    def overview(self, print_out=True, include_sys_tables=False):
        """ 以表格形式列出所有数据表的当前数据状态

        Parameters
        ----------
        print_out: bool, Default True
            是否打印数据表总揽
        include_sys_tables: bool, Default False
            是否包含系统表

        Returns
        -------
        pd.DataFrame, 包含所有数据表的数据状态
        """

        all_tables = get_table_master()
        if not include_sys_tables:
            all_tables = all_tables[all_tables['table_usage'] != 'sys']
        all_table_names = all_tables.index
        all_info = []
        print('Analyzing local data source tables... depending on size of tables, it may take a few minutes')
        total_table_count = len(all_table_names)
        from .utilfuncs import progress_bar
        completed_reading_count = 0
        for table_name in all_table_names:
            progress_bar(completed_reading_count, total_table_count, comments=f'Analyzing table: <{table_name}>')
            all_info.append(self.get_table_info(table_name, verbose=False, print_info=False, human=True))
            completed_reading_count += 1
        progress_bar(completed_reading_count, total_table_count, comments=f'Analyzing completed!')
        all_info = pd.DataFrame(all_info, columns=['table', 'has_data', 'size', 'records',
                                                   'pk1', 'records1', 'min1', 'max1',
                                                   'pk2', 'records2', 'min2', 'max2'])
        all_info.index = all_info['table']
        all_info.drop(columns=['table'], inplace=True)
        if print_out:
            info_to_print = all_info.loc[all_info.has_data == True][['has_data', 'size', 'records', 'min2', 'max2']]
            print(f'\n{self}\nFollowing tables contain local data, to view complete list, print returned DataFrame')
            print(info_to_print.to_string(columns=['has_data',
                                                   'size',
                                                   'records',
                                                   'min2',
                                                   'max2'],
                                          header=['Has_data',
                                                  'Size_on_disk',
                                                  'Record_count',
                                                  'Record_start',
                                                  'Record_end'],
                                          justify='center'
                                          )
                  )
        return all_info

    # 文件操作层函数，只操作文件，不修改数据
    def get_file_path_name(self, file_name):
        """获取完整文件路径名"""
        if self.source_type == 'db':
            raise RuntimeError('can not check file system while source type is "db"')
        if not isinstance(file_name, str):
            raise TypeError(f'file_name name must be a string, {file_name} is not a valid input!')
        file_name = file_name + '.' + self.file_type
        file_path_name = path.join(self.file_path, file_name)
        return file_path_name

    def file_exists(self, file_name):
        """ 检查文件是否已存在

        :param file_name: 需要检查的文件名(不含扩展名)
        :return:
        Boolean: 文件存在时返回真，否则返回假
        """
        file_path_name = self.get_file_path_name(file_name)
        return path.exists(file_path_name)

    def write_file(self, df, file_name):
        """ 将df写入本地文件

        :param df: 待写入文件的DataFrame
        :param file_name: 本地文件名(不含扩展名)
        :return:
        str: file_name 如果数据保存成功，返回完整文件路径名称
        """
        file_path_name = self.get_file_path_name(file_name)
        if self.file_type == 'csv':
            df.to_csv(file_path_name)
        elif self.file_type == 'fth':
            df.reset_index().to_feather(file_path_name)
        elif self.file_type == 'hdf':
            df.to_hdf(file_path_name, key='df')
        else:  # for some unexpected cases
            raise TypeError(f'Invalid file type: {self.file_type}')
        return len(df)

    def read_file(self, file_name, primary_key, pk_dtypes, share_like_pk=None,
                  shares=None, date_like_pk=None, start=None, end=None, chunk_size=50000):
        """ 从文件中读取DataFrame，当文件类型为csv时，支持分块读取且完成数据筛选

        Parameters
        ----------
        file_name: str
            文件名
        primary_key: list of str
            用于生成primary_key index 的主键
        pk_dtypes: list of str
            primary_key的数据类型
        share_like_pk: str
            用于按值筛选数据的主键
        shares: list of str
            用于筛选数据的主键的值
        date_like_pk: str
            用于按日期筛选数据的主键
        start: datetime-like
            用于按日期筛选数据的起始日期
        end: datetime-like
            用于按日期筛选数据的结束日期
        chunk_size: int
            分块读取csv大文件时的分块大小

        Returns
        -------
        DataFrame：从文件中读取的DataFrame，如果数据有主键，将主键设置为df的index
        """

        # TODO: 这里对所有读取的文件都进行筛选，需要考虑是否在read_table_data还需要筛选？
        #  也就是说，在read_table_data级别筛选数据还是在read_file/read_database级别
        #  筛选数据？
        file_path_name = self.get_file_path_name(file_name)
        if not self.file_exists(file_name):
            # 如果文件不存在，则返回空的DataFrame
            return pd.DataFrame()
        if date_like_pk is not None:
            start = pd.to_datetime(start).strftime('%Y-%m-%d')
            end = pd.to_datetime(end).strftime('%Y-%m-%d')

        if self.file_type == 'csv':
            # 这里针对csv文件进行了优化，通过分块读取文件，避免当文件过大时导致读取异常
            df_reader = pd.read_csv(file_path_name, chunksize=chunk_size)
            df_picker = (chunk for chunk in df_reader)
            if (share_like_pk is not None) and (date_like_pk is not None):
                df_picker = (chunk.loc[(chunk[share_like_pk].isin(shares)) &
                                       (chunk[date_like_pk] >= start) &
                                       (chunk[date_like_pk] <= end)] for chunk in df_reader)
            elif (share_like_pk is None) and (date_like_pk is not None):
                df_picker = (chunk.loc[(chunk[date_like_pk] >= start) &
                                       (chunk[date_like_pk] <= end)] for chunk in df_reader)
            elif (share_like_pk is not None) and (date_like_pk is None):
                df_picker = (chunk.loc[(chunk[share_like_pk].isin(shares))] for chunk in df_reader)
            df = pd.concat(df_picker)
            set_primary_key_index(df, primary_key=primary_key, pk_dtypes=pk_dtypes)

            return df

        if self.file_type == 'hdf':
            # hdf5/feather的大文件读取尚未优化
            df = pd.read_hdf(file_path_name, 'df')
            df = set_primary_key_frame(df, primary_key=primary_key, pk_dtypes=pk_dtypes)
        elif self.file_type == 'fth':
            # feather大文件读取尚未优化
            df = pd.read_feather(file_path_name)
        else:  # for some unexpected cases
            raise TypeError(f'Invalid file type: {self.file_type}')

        try:
            # 如果self.file_type 为 hdf/fth，那么需要筛选数据
            if (share_like_pk is not None) and (date_like_pk is not None):
                df = df.loc[(df[share_like_pk].isin(shares)) &
                            (df[date_like_pk] >= start) &
                            (df[date_like_pk] <= end)]
            elif (share_like_pk is None) and (date_like_pk is not None):
                df = df.loc[(df[date_like_pk] >= start) &
                            (df[date_like_pk] <= end)]
            elif (share_like_pk is not None) and (date_like_pk is None):
                df = df.loc[(df[share_like_pk].isin(shares))]
        except:
            import pdb; pdb.set_trace()

        set_primary_key_index(df, primary_key=primary_key, pk_dtypes=pk_dtypes)
        return df

    def get_file_table_coverage(self, table, column, primary_key, pk_dtypes, min_max_only):
        """ 检查数据表文件关键列的内容，去重后返回该列的内容清单

        Parameters
        ----------
        table: str
            数据表名
        column: str
            关键列名
        primary_key: list of str
            数据表的主键名称列表
        pk_dtypes: list of str
            数据表的主键数据类型列表
        min_max_only: bool
            为True时仅输出最小、最大以及总数量，False输出完整列表

        Returns
        -------
        list of str
            数据表中存储的数据关键列的清单
        """
        if not self.file_exists(table):
            return list()
        df = self.read_file(table, primary_key, pk_dtypes)
        if df.empty:
            return list()
        if column in list(df.index.names):
            extracted_val = df.index.get_level_values(column).unique()
        else:
            extracted_val = df[column].unique()
        if isinstance(extracted_val[0], pd.Timestamp):
            extracted_val = extracted_val.strftime('%Y%m%d')

        res = list()
        if min_max_only:
            res.append(extracted_val.min())
            res.append(extracted_val.max())
            res.append(len(extracted_val))
        else:
            res.extend(extracted_val)

        return list(res)

    def drop_file(self, file_name):
        """ 删除本地文件

        Parameters
        ----------
        file_name: str
            将被删除的文件名

        Returns
        -------
        None
        """
        import os
        if self.file_exists(file_name):
            file_path_name = os.path.join(self.file_path, file_name + '.' + self.file_type)
            os.remove(file_path_name)

    def get_file_size(self, file_name):
        """ 获取文件大小，输出

        :param file_name:  str 文件名
        :return:
            str representing file size
        """
        import os
        file_path_name = self.get_file_path_name(file_name)
        try:
            file_size = os.path.getsize(file_path_name)
            return file_size
        except FileNotFoundError:
            return -1
        except Exception as e:
            raise RuntimeError(f'{e}, unknown error encountered.')

    def get_file_rows(self, file_name):
        """获取csv、hdf、fether文件中数据的行数"""
        file_path_name = self.get_file_path_name(file_name)
        if self.file_type == 'csv':
            with open(file_path_name, 'r') as fp:
                line_count = None
                for line_count, line in enumerate(fp):
                    pass
                return line_count
        elif self.file_type == 'hdf':
            df = pd.read_hdf(file_path_name, 'df')
            return len(df)
        elif self.file_type == 'fth':
            df = pd.read_feather(file_path_name)
            return len(df)

    # 数据库操作层函数，只操作具体的数据表，不操作数据
    def read_database(self, db_table, share_like_pk=None, shares=None, date_like_pk=None, start=None, end=None):
        """ 从一张数据库表中读取数据，读取时根据share(ts_code)和dates筛选
            具体筛选的字段通过share_like_pk和date_like_pk两个字段给出

        :param db_table: 需要读取数据的数据表
        :param share_like_pk:
            用于筛选证券代码的字段名，不同的表中字段名可能不同，用这个字段筛选不同的证券、如股票、基金、指数等
            当这个参数给出时，必须给出shares参数
        :param shares: 如果给出shares，则按照"WHERE share_like_pk IN shares"筛选
        :param date_like_pk:
            用于筛选日期的主键字段名，不同的表中字段名可能不同，用这个字段筛选需要的记录的时间段
            当这个参数给出时，必须给出start和end参数
        :param start:  如果给出start同时又给出end，按照"WHERE date_like_pk BETWEEN start AND end"的条件筛选
        :param end:    当没有给出start时，单独给出end无效
        :return:
            DataFrame，从数据库中读取的DataFrame
        """
        if not self.db_table_exists(db_table):
            return pd.DataFrame()
        ts_code_filter = ''
        has_ts_code_filter = False
        date_filter = ''
        has_date_filter = False
        if shares is not None:
            has_ts_code_filter = True
            share_count = len(shares)
            if share_count > 1:
                ts_code_filter = f'{share_like_pk} in {tuple(shares)}'
            else:
                ts_code_filter = f'{share_like_pk} = "{shares[0]}"'
        if (start is not None) and (end is not None):
            # assert start and end are date-like
            has_date_filter = True
            date_filter = f'{date_like_pk} BETWEEN {start} AND {end}'

        sql = f'SELECT * ' \
              f'FROM {db_table}\n'
        if not (has_ts_code_filter or has_date_filter):
            # No WHERE clause
            pass
        elif has_ts_code_filter and has_date_filter:
            # both WHERE clause for ts_code and date
            sql += f'WHERE {ts_code_filter}' \
                   f' AND {date_filter}\n'
        elif has_ts_code_filter and not has_date_filter:
            # only one WHERE clause for ts_code
            sql += f'WHERE {ts_code_filter}\n'
        elif not has_ts_code_filter and has_date_filter:
            # only one WHERE clause for date
            sql += f'WHERE {date_filter}'
        sql += ''
        try:
            df = pd.read_sql_query(sql, con=self.engine)
            return df
        except Exception as e:
            raise RuntimeError(f'{e}, error in reading data from database with sql:\n"{sql}"')

    def write_database(self, df, db_table):
        """ 将DataFrame中的数据添加到数据库表的末尾，假定df的列
        与db_table的schema相同且顺序也相同

        Parameter
        ---------
        df: pd.DataFrame
            需要添加的DataFrame
        db_table: str
            需要添加数据的数据库表

        Returns
        -------
        int: 返回写入的记录数

        Note
        ----
        当数据库表中已经存在数据时，如果不希望已经存在的数据被替换掉，
        不要使用这个函数写入数据。因为这个函数并不会检查数据是否存在冲突
        的键值，如果键值冲突时，df中的数据会覆盖数据库中的数据。
        """
        try:
            df.to_sql(db_table, self.engine, index=False, if_exists='append', chunksize=5000)
            return len(df)
        except Exception as e:
            raise RuntimeError(f'{e}, error in writing data into database.')

    def update_database(self, df, db_table, primary_key):
        """ 用DataFrame中的数据更新数据表中的数据记录

        假定df的列与db_table的列相同且顺序也相同
        在插入数据之前，必须确保表的primary_key已经正确设定
        如果写入记录的键值存在冲突时，更新数据库中的记录

        Parameters
        ----------
        df: pd.DataFrame
            用于更新数据表的数据DataFrame
        db_table: str
            需要更新的数据表
        primary_key: tuple
            数据表的primary_key，必须定义在数据表中，如果数据库表没有primary_key，将append所有数据

        Returns
        -------
        int: rows affected
        """
        tbl_columns = tuple(self.get_db_table_schema(db_table).keys())
        update_cols = [item for item in tbl_columns if item not in primary_key]
        if (len(df.columns) != len(tbl_columns)) or (any(i_d != i_t for i_d, i_t in zip(df.columns, tbl_columns))):
            raise KeyError(f'df columns {df.columns.to_list()} does not fit table schema {list(tbl_columns)}')
        df = df.where(pd.notna(df), None)
        df_tuple = tuple(df.itertuples(index=False, name=None))
        sql = f"INSERT INTO `{db_table}` ("
        for col in tbl_columns[:-1]:
            sql += f"`{col}`, "
        sql += f"`{tbl_columns[-1]}`)\nVALUES\n("
        for val in tbl_columns[:-1]:
            sql += "%s, "
        sql += "%s)\n" \
               "ON DUPLICATE KEY UPDATE\n"
        for col in update_cols[:-1]:
            sql += f"`{col}`=VALUES(`{col}`),\n"
        sql += f"`{update_cols[-1]}`=VALUES(`{update_cols[-1]}`)"
        try:
            rows_affected = self.cursor.executemany(sql, df_tuple)
            self.con.commit()
            return rows_affected
        except Exception as e:
            self.con.rollback()
            raise RuntimeError(f'Error during inserting data to table {db_table} with following sql:\n'
                               f'Exception:\n{e}\n'
                               f'SQL:\n{sql} \nwith parameters (first 10 shown):\n{df_tuple[:10]}')

    def get_db_table_coverage(self, db_table, column):
        """ 检查数据库表关键列的内容，去重后返回该列的内容清单

        :param db_table: 数据表名
        :param column: 数据表的字段名
        :return:
        """
        import datetime
        if not self.db_table_exists(db_table):
            return list()
        sql = f'SELECT DISTINCT `{column}`' \
              f'FROM `{db_table}`' \
              f'ORDER BY `{column}`'
        try:
            self.cursor.execute(sql)
            self.con.commit()

            res = [item[0] for item in self.cursor.fetchall()]
            if isinstance(res[0], datetime.datetime):
                res = list(pd.to_datetime(res).strftime('%Y%m%d'))
            return res
        except Exception as e:
            self.con.rollback()
            raise RuntimeError(f'Exception:\n{e}\n'
                               f'Error during querying data from db_table {db_table} with following sql:\n'
                               f'SQL:\n{sql} \n')

    def get_db_table_minmax(self, db_table, column, with_count=False):
        """ 检查数据库表关键列的内容，获取最小值和最大值和总数量

        :param db_table: 数据表名
        :param column: 数据表的字段名
        :param with_count: 是否返回关键列值的数量，可能非常耗时
        :return:
        """
        import datetime
        if not self.db_table_exists(db_table):
            return list()
        if with_count:
            add_sql = f', COUNT(DISTINCT(`{column}`))'
        else:
            add_sql = ''
        sql = f'SELECT MIN(`{column}`), MAX(`{column}`){add_sql} ' \
              f'FROM `{db_table}`'
        try:
            self.cursor.execute(sql)
            self.con.commit()

            res = list(self.cursor.fetchall()[0])
            if isinstance(res[0], datetime.datetime):
                res = list(pd.to_datetime(res).strftime('%Y%m%d'))
            return res
        except Exception as e:
            self.con.rollback()
            raise RuntimeError(f'Exception:\n{e}\n'
                               f'Error during querying data from db_table {db_table} with following sql:\n'
                               f'SQL:\n{sql} \n')

    def db_table_exists(self, db_table):
        """ 检查数据库中是否存在db_table这张表

        :param db_table:
        :return:
        """
        if self.source_type == 'file':
            raise RuntimeError('can not connect to database while source type is "file"')
        sql = f"SHOW TABLES LIKE '{db_table}'"
        try:
            self.con.ping(reconnect=True)
            self.cursor.execute(sql)
            self.con.commit()
            res = self.cursor.fetchall()
            return len(res) > 0
        except Exception as e:
            self.con.rollback()
            raise RuntimeError(f'Exception:\n{e}\n'
                               f'Error during querying data from db_table {db_table} with following sql:\n'
                               f'SQL:\n{sql} \n')

    def new_db_table(self, db_table, columns, dtypes, primary_key, auto_increment_id=False):
        """ 在数据库中新建一个数据表(如果该表不存在)，并且确保数据表的schema与设置相同,
            并创建正确的index

        Parameters
        ----------
        db_table: str
            数据表名
        columns: list of str
            数据表的所有字段名
        dtypes: list of str {'varchar', 'float', 'int', 'datetime', 'text'}
            数据表所有字段的数据类型
        primary_key: list of str
            数据表的所有primary_key
        auto_increment_id: bool, Default: False
            是否使用自增主键

        Returns
        -------
        None
        """
        if self.source_type != 'db':
            raise TypeError(f'Datasource is not connected to a database')

        sql = f"CREATE TABLE IF NOT EXISTS `{db_table}` (\n"
        for col_name, dtype in zip(columns, dtypes):
            sql += f"`{col_name}` {dtype}"
            if col_name in primary_key:
                sql += " NOT NULL"
                sql += " AUTO_INCREMENT,\n" if auto_increment_id else ",\n"
            else:
                sql += " DEFAULT NULL,\n"
        # 如果有primary key则添加primary key
        if primary_key is not None:
            sql += f"PRIMARY KEY (`{'`, `'.join(primary_key)}`)"
            # 如果primary key多于一个，则创建KEY INDEX
            if len(primary_key) > 1:
                sql += ",\nKEY (`" + '`),\nKEY (`'.join(primary_key[1:]) + "`)"
        sql += '\n);'
        try:
            self.cursor.execute(sql)
            self.con.commit()
        except Exception as e:
            self.con.rollback()
            print(f'error encountered during executing sql: \n{sql}\n error codes: \n{e}')

    def get_db_table_schema(self, db_table):
        """ 获取数据库表的列名称和数据类型

        :param db_table: 需要获取列名的数据库表
        :return:
            dict: 一个包含列名和数据类型的Dict: {column1: dtype1, column2: dtype2, ...}
        """
        sql = f"SELECT COLUMN_NAME, DATA_TYPE " \
              f"FROM INFORMATION_SCHEMA.COLUMNS " \
              f"WHERE TABLE_SCHEMA = Database() " \
              f"AND table_name = '{db_table}'" \
              f"ORDER BY ordinal_position;"
        try:
            self.cursor.execute(sql)
            self.con.commit()
            results = self.cursor.fetchall()
            # 为了方便，将cur_columns和new_columns分别包装成一个字典
            columns = {}
            for col, typ in results:
                columns[col] = typ
            return columns
        except Exception as e:
            self.con.rollback()
            print(f'error encountered during executing sql: \n{sql}\n error codes: \n{e}')

    def drop_db_table(self, db_table):
        """ 修改优化db_table的schema，建立index，从而提升数据库的查询速度提升效能

        :param db_table:
        :return:
        """
        if self.source_type != 'db':
            raise TypeError(f'Datasource is not connected to a database')
        if not isinstance(db_table, str):
            raise TypeError(f'db_table name should be a string, got {type(db_table)} instead')
        sql = f"DROP TABLE IF EXISTS {db_table};"
        try:
            self.cursor.execute(sql)
            self.con.commit()
        except Exception as e:
            self.con.rollback()
            print(f'error encountered during executing sql: \n{sql}\n error codes: \n{e}')

    def get_db_table_size(self, db_table):
        """ 获取数据库表的占用磁盘空间

        :param db_table: str 数据库表名称
        :return:
        """
        if not self.db_table_exists(db_table):
            return -1
        sql = "SELECT table_rows, data_length + index_length " \
              "FROM information_schema.tables " \
              "WHERE table_schema = %s " \
              "AND table_name = %s;"
        try:
            self.cursor.execute(sql, (self.db_name, db_table))
            self.con.commit()
            rows, size = self.cursor.fetchall()[0]
            return rows, size
        except Exception as e:
            self.con.rollback()
            print(f'error encountered during executing sql: \n{sql}\n error codes: \n{e}')

    # ==============
    # (逻辑)数据表操作层函数，只在逻辑表层面读取或写入数据，调用文件操作函数或数据库函数存储数据
    def table_data_exists(self, table):
        """ 逻辑层函数，判断数据表是否存在

        :param table: 数据表名称
        :return:
        """
        if self.source_type == 'db':
            return self.db_table_exists(db_table=table)
        elif self.source_type == 'file':
            return self.file_exists(table)
        else:
            raise KeyError(f'invalid source_type: {self.source_type}')

    def read_table_data(self, table, shares=None, start=None, end=None):
        """ 从本地数据表中读取数据并返回DataFrame，不修改数据格式

        在读取数据表时读取所有的列，但是返回值筛选ts_code以及trade_date between start 和 end

        Parameters
        ----------
        table: str
            数据表名称
        shares: list，
            ts_code筛选条件，为空时给出所有记录
        start: str，
            YYYYMMDD格式日期，为空时不筛选
        end: str，
            YYYYMMDD格式日期，当start不为空时有效，筛选日期范围

        Returns
        -------
        pd.DataFrame 返回数据表中的数据

        """

        # TODO: 历史数据表的规模较大，如果数据存储在数据库中，读取和存储时
        #  没有问题，但是如果数据存储在文件中，需要优化存储和读取过程
        #  ，以便提高效率。目前优化了csv文件的读取，通过分块读取提高
        #  csv文件的读取效率，其他文件系统的读取还需要进一步优化
        if not isinstance(table, str):
            raise TypeError(f'table name should be a string, got {type(table)} instead.')
        if table not in TABLE_MASTERS.keys():
            raise KeyError(f'Invalid table name: {table}.')

        if shares is not None:
            assert isinstance(shares, (str, list))
            if isinstance(shares, str):
                shares = str_to_list(shares)

        if (start is not None) and (end is not None):
            start = regulate_date_format(start)
            end = regulate_date_format(end)
            assert pd.to_datetime(start) <= pd.to_datetime(end)

        columns, dtypes, primary_key, pk_dtypes = get_built_in_table_schema(table)
        # 识别primary key中的证券代码列名和日期类型列名，确认是否需要筛选证券代码及日期
        share_like_pk = None
        date_like_pk = None
        if shares is not None:
            try:
                varchar_like_dtype = [item for item in pk_dtypes if item[:7] == 'varchar'][0]
                share_like_pk = primary_key[pk_dtypes.index(varchar_like_dtype)]
            except:
                warnings.warn(f'can not find share-like primary key in the table {table}!\n'
                              f'passed argument shares will be ignored!', RuntimeWarning)
        # 识别Primary key中的，并确认是否需要筛选日期型pk
        if (start is not None) and (end is not None):
            try:
                date_like_dtype = [item for item in pk_dtypes if item in ['date', 'datetime']][0]
                date_like_pk = primary_key[pk_dtypes.index(date_like_dtype)]
            except Exception as e:
                warnings.warn(f'{e}\ncan not find date-like primary key in the table {table}!\n'
                              f'passed start({start}) and end({end}) arguments will be ignored!', RuntimeWarning)

        if self.source_type == 'file':
            # 读取table数据, 从本地文件中读取的DataFrame已经设置好了primary_key index
            # 但是并未按shares和start/end进行筛选，需要手动筛选
            df = self.read_file(file_name=table,
                                primary_key=primary_key,
                                pk_dtypes=pk_dtypes,
                                share_like_pk=share_like_pk,
                                shares=shares,
                                date_like_pk=date_like_pk,
                                start=start,
                                end=end)
            if df.empty:
                return df
            if share_like_pk is not None:
                df = df.loc[df.index.isin(shares, level=share_like_pk)]
            if date_like_pk is not None:
                # 两种方法实现筛选，分别是df.query 以及 df.index.get_level_values()
                # 第一种方法， df.query
                # df = df.query(f"{date_like_pk} >= {start} and {date_like_pk} <= {end}")
                # 第二种方法：df.index.get_level_values()
                m1 = df.index.get_level_values(date_like_pk) >= start
                m2 = df.index.get_level_values(date_like_pk) <= end
                df = df[m1 & m2]
        elif self.source_type == 'db':
            # 读取数据库表，从数据库表中读取的DataFrame并未设置primary_key index，因此
            # 需要手动设置index，但是读取的数据已经按shares/start/end筛选，无需手动筛选
            if not self.db_table_exists(db_table=table):
                # 如果数据库中不存在该表，则创建表
                self.new_db_table(db_table=table, columns=columns, dtypes=dtypes, primary_key=primary_key)
            if share_like_pk is None:
                shares = None
            if date_like_pk is None:
                start = None
                end = None
            df = self.read_database(db_table=table,
                                    share_like_pk=share_like_pk,
                                    shares=shares,
                                    date_like_pk=date_like_pk,
                                    start=start,
                                    end=end)
            if df.empty:
                return df
            set_primary_key_index(df, primary_key, pk_dtypes)
        else:  # for unexpected cases:
            raise TypeError(f'Invalid value DataSource.source_type: {self.source_type}')

        return df

    def export_table_data(self, table, file_name=None, file_path=None, shares=None, start=None, end=None):
        """ 将数据表中的数据读取出来之后导出到一个文件中，便于用户使用过程中小规模转移数据或察看数据

        使用这个函数时，用户可以不用理会数据源的类型，只需要指定数据表名称，以及筛选条件即可
        导出的数据会被保存为csv文件，用户可以自行指定文件名以及文件存储路径，如果不指定文件名，
        则默认使用数据表名称作为文件名，如果不指定文件存储路径，则默认使用当前工作目录作为
        文件存储路径

        Parameters
        ----------
        table: str
            数据表名称
        file_name: str, optional
            导出的文件名，如果不指定，则默认使用数据表名称作为文件名
        file_path: str, optional
            导出的文件存储路径，如果不指定，则默认使用当前工作目录作为文件存储路径
        shares: list of str, optional
            ts_code筛选条件，为空时给出所有记录
        start: DateTime like, optional
            YYYYMMDD格式日期，为空时不筛选
        end: Datetime like，optional
            YYYYMMDD格式日期，当start不为空时有效，筛选日期范围

        Returns
        -------
        file_path_name: str
            导出的文件的完整路径
        """
        # 如果table不合法，则抛出异常
        table_master = self.get_table_master()
        non_sys_tables = table_master[table_master['table_usage'] != 'sys'].index.to_list()
        if table not in non_sys_tables:
            raise ValueError(f'Invalid table name: {table}!')

        # 检查file_name是否合法
        if file_name is None:
            file_name = table
        if file_path is None:
            file_path = os.getcwd()
        # 检查file_path_name是否存在，如果已经存在，则抛出异常
        file_path_name = path.join(file_path, file_name)
        if os.path.exists(file_path_name):
            raise FileExistsError(f'File {file_path_name} already exists!')

        # 读取table数据
        df = self.read_table_data(table=table, shares=shares, start=start, end=end)
        # 将数据写入文件
        try:
            df.to_csv(file_path_name)
        except Exception as e:
            raise RuntimeError(f'{e}, Failed to export table {table} to file {file_path_name}!')

        return file_path_name

    def write_table_data(self, df, table, on_duplicate='ignore'):
        """ 将df中的数据写入本地数据表(本地文件或数据库)

        如果本地数据表不存在则新建数据表，如果本地数据表已经存在，则将df数据添加在本地表中
        如果添加的数据主键与已有的数据相同，处理方式由on_duplicate参数确定

        Parameters
        ----------
        df: pd.DataFrame
            一个数据表，数据表的列名应该与本地数据表定义一致
        table: str
            本地数据表名，
        on_duplicate: str
            重复数据处理方式(仅当mode==db的时候有效)
            -ignore: 默认方式，将全部数据写入数据库表的末尾
            -update: 将数据写入数据库表中，如果遇到重复的pk则修改表中的内容

        Returns
        -------
        int: 写入的数据条数

        Notes
        -----
        注意！！不应直接使用该函数将数据写入本地数据库，因为写入的数据不会被检查
        请使用update_table_data()来更新或写入数据到本地
        """

        assert isinstance(df, pd.DataFrame)
        if not isinstance(table, str):
            raise TypeError(f'table name should be a string, got {type(table)} instead.')
        if table not in TABLE_MASTERS.keys():
            raise KeyError(f'Invalid table name.')
        columns, dtypes, primary_key, pk_dtype = get_built_in_table_schema(table)
        rows_affected = 0
        if self.source_type == 'file':
            df = set_primary_key_frame(df, primary_key=primary_key, pk_dtypes=pk_dtype)
            set_primary_key_index(df, primary_key=primary_key, pk_dtypes=pk_dtype)
            rows_affected = self.write_file(df, file_name=table)
        elif self.source_type == 'db':
            df = set_primary_key_frame(df, primary_key=primary_key, pk_dtypes=pk_dtype)
            if not self.db_table_exists(table):
                self.new_db_table(db_table=table, columns=columns, dtypes=dtypes, primary_key=primary_key)
            if on_duplicate == 'ignore':
                rows_affected = self.write_database(df, db_table=table)
            elif on_duplicate == 'update':
                rows_affected = self.update_database(df, db_table=table, primary_key=primary_key)
            else:  # for unexpected cases
                raise KeyError(f'Invalid process mode on duplication: {on_duplicate}')
        self._table_list.add(table)
        return rows_affected

    def acquire_table_data(self, table, channel, df=None, f_name=None, **kwargs):
        """从网络获取本地数据表的数据，并进行内容写入前的预处理：

        数据预处理包含以下步骤：
        1，根据channel确定数据源，根据table名下载相应的数据表
        2，处理获取的df的格式，确保为只含简单range-index的格式

        Parameters
        ----------
        table: str,
            数据表名，必须是database中定义的数据表
        channel:
            str: 数据获取渠道，指定本地文件、金融数据API，或直接给出local_df，支持以下选项：
            - 'df'      : 通过参数传递一个df，该df的columns必须与table的定义相同
            - 'csv'     : 通过本地csv文件导入数据，此时必须给出f_name参数
            - 'excel'   : 通过一个Excel文件导入数据，此时必须给出f_name参数
            - 'tushare' : 从Tushare API获取金融数据，请自行申请相应权限和积分
            - 'other'   : NotImplemented 其他金融数据API，尚未开发
        df: pd.DataFrame
            通过传递一个DataFrame获取数据, 如果数据获取渠道为"df"，则必须给出此参数
        f_name: str 通过本地csv文件或excel文件获取数据
            如果数据获取方式为"csv"或者"excel"时，必须给出此参数，表示文件的路径
        **kwargs:
            用于下载金融数据的函数参数，或者读取本地csv文件的函数参数

        Returns
        -------
        pd.DataFrame:
            下载后并处理完毕的数据，DataFrame形式，仅含简单range-index格式
        """

        # 目前仅支持从tushare获取数据，未来可能增加新的API
        from .tsfuncs import acquire_data
        if not isinstance(table, str):
            raise TypeError(f'table name should be a string, got {type(table)} instead.')
        if table not in TABLE_MASTERS.keys():
            raise KeyError(f'Invalid table name {table}')
        if not isinstance(channel, str):
            raise TypeError(f'channel should be a string, got {type(channel)} instead.')
        if channel not in AVAILABLE_CHANNELS:
            raise KeyError(f'Invalid channel name {channel}')

        column, dtypes, primary_keys, pk_dtypes = get_built_in_table_schema(table)
        # 从指定的channel获取数据
        if channel == 'df':
            # 通过参数传递的DF获取数据
            if df is None:
                raise ValueError(f'a DataFrame must be given while channel == "df"')
            if not isinstance(df, pd.DataFrame):
                raise TypeError(f'local df should be a DataFrame, got {type(df)} instead.')
            dnld_data = df
        elif channel == 'csv':
            # 读取本地csv数据文件获取数据
            if f_name is None:
                raise ValueError(f'a file path and name must be given while channel == "csv"')
            if not isinstance(f_name, str):
                raise TypeError(f'file name should be a string, got {type(df)} instead.')
            dnld_data = pd.read_csv(f_name, **kwargs)
        elif channel == 'excel':
            # 读取本地Excel文件获取数据
            assert f_name is not None, f'a file path and name must be given while channel == "excel"'
            assert isinstance(f_name, str), \
                f'file name should be a string, got {type(df)} instead.'
            raise NotImplementedError
        elif channel == 'tushare':
            # 通过tushare的API下载数据
            try:
                dnld_data = acquire_data(table, **kwargs)
            except Exception as e:
                raise Exception(f'data {table} can not be acquired from tushare\n{e}')
        else:
            raise NotImplementedError
        res = set_primary_key_frame(dnld_data, primary_key=primary_keys, pk_dtypes=pk_dtypes)
        return res

    def update_table_data(self, table, df, merge_type='update'):
        """ 检查输入的df，去掉不符合要求的列或行后，将数据合并到table中，包括以下步骤：

            1，检查下载后的数据表的列名是否与数据表的定义相同，删除多余的列
            2，如果datasource type是"db"，删除下载数据中与本地数据重复的部分，仅保留新增数据
            3，如果datasource type是"file"，将下载的数据与本地数据合并并去重
            返回处理完毕的dataFrame

        Parameters
        ----------
        table: str,
            数据表名，必须是database中定义的数据表
        merge_type: str
            指定如何合并下载数据和本地数据：
            - 'update': 默认值，如果下载数据与本地数据重复，用下载数据替代本地数据
            - 'ignore' : 如果下载数据与本地数据重复，忽略重复部分
        df: pd.DataFrame
            通过传递一个DataFrame获取数据
            如果数据获取渠道为"df"，则必须给出此参数

        Returns
        -------
        int, 写入数据表中的数据的行数 TODO: 返回值需要实现
        """
        if not isinstance(df, pd.DataFrame):
            raise TypeError(f'df should be a dataframe, got {type(df)} instead')
        if not isinstance(merge_type, str):
            raise TypeError(f'merge type should be a string, got {type(merge_type)} instead.')
        if merge_type not in ['ignore', 'update']:
            raise KeyError(f'Invalid merge type, should be either "ignore" or "update"')

        dnld_data = df
        if dnld_data.empty:
            return 0

        # import pdb; pdb.set_trace()
        table_columns, dtypes, primary_keys, pk_dtypes = get_built_in_table_schema(table)
        dnld_data = set_primary_key_frame(dnld_data, primary_key=primary_keys, pk_dtypes=pk_dtypes)
        dnld_columns = dnld_data.columns.to_list()
        # 如果table中的相当部分(25%)不能从df中找到，判断df与table完全不匹配，报错
        # 否则判断df基本与table匹配，根据Constraints，添加缺少的列(通常为NULL列)
        missing_columns = [col for col in table_columns if col not in dnld_columns]
        if len(missing_columns) >= (len(table_columns) * 0.25):
            raise ValueError(f'there are too many missing columns in downloaded df, can not merge to local table:'
                             f'table_columns:\n{[table_columns]}\n'
                             f'downloaded:\n{[dnld_columns]}')
        else:
            pass  # 在后面调整列顺序时会同时添加缺的列并调整顺序
        # 删除数据中过多的列，不允许出现缺少列
        columns_to_drop = [col for col in dnld_columns if col not in table_columns]
        if len(columns_to_drop) > 0:
            dnld_data.drop(columns=columns_to_drop, inplace=True)
        # 确保df与table的column顺序一致
        if len(missing_columns) > 0 or any(item_d != item_t for item_d, item_t in zip(dnld_columns, table_columns)):
            dnld_data = dnld_data.reindex(columns=table_columns, copy=False)
        if self.source_type == 'file':
            # 如果source_type == 'file'，需要将下载的数据与本地数据合并，本地数据必须全部下载，
            # 数据量大后非常费时
            # 因此本地文件系统承载的数据量非常有限
            local_data = self.read_table_data(table)
            set_primary_key_index(dnld_data, primary_key=primary_keys, pk_dtypes=pk_dtypes)
            # 根据merge_type处理重叠部分：
            if merge_type == 'ignore':
                # 丢弃下载数据中的重叠部分
                dnld_data = dnld_data[~dnld_data.index.isin(local_data.index)]
            elif merge_type == 'update':  # 用下载数据中的重叠部分覆盖本地数据，下载数据不变，丢弃本地数据中的重叠部分(仅用于本地文件保存的情况)
                local_data = local_data[~local_data.index.isin(dnld_data.index)]
            else:  # for unexpected cases
                raise KeyError(f'Invalid merge type, got "{merge_type}"')
            rows_affected = self.write_table_data(pd.concat([local_data, dnld_data]), table=table)
        elif self.source_type == 'db':
            # 如果source_type == 'db'，不需要合并数据，当merge_type == 'update'时，甚至不需要下载
            # 本地数据
            if merge_type == 'ignore':
                dnld_data_range = get_primary_key_range(dnld_data, primary_key=primary_keys, pk_dtypes=pk_dtypes)
                local_data = self.read_table_data(table, **dnld_data_range)
                set_primary_key_index(dnld_data, primary_key=primary_keys, pk_dtypes=pk_dtypes)
                dnld_data = dnld_data[~dnld_data.index.isin(local_data.index)]
            dnld_data = set_primary_key_frame(dnld_data, primary_key=primary_keys, pk_dtypes=pk_dtypes)
            rows_affected = self.write_table_data(dnld_data, table=table, on_duplicate=merge_type)
        else:  # unexpected case
            raise KeyError(f'invalid data source type')

        return rows_affected

    def drop_table_data(self, table):
        """ 删除本地存储的数据表(操作不可撤销，谨慎使用)

        :param table: 本地数据表的名称
        :return:
            None
        """
        if self.source_type == 'db':
            self.drop_db_table(db_table=table)
        elif self.source_type == 'file':
            self.drop_file(file_name=table)
        self._table_list.difference_update([table])
        return None

    def get_table_data_coverage(self, table, column, min_max_only=False):
        """ 获取本地数据表内容的覆盖范围，取出数据表的"column"列中的去重值并返回

        :param table: 数据表的名称
        :param column: 需要去重并返回的数据列
        :param min_max_only:
            为True时不需要返回整个数据列，仅返回最大值和最小值
            如果仅返回最大值和和最小值，返回值为一个包含两个元素的列表，
            第一个元素是最小值，第二个是最大值，第三个是总数量
        :return:
            List, 代表数据覆盖范围的列表
        """
        if self.source_type == 'db':
            if min_max_only:
                return self.get_db_table_minmax(table, column)
            else:
                return self.get_db_table_coverage(table, column)
        elif self.source_type == 'file':
            columns, dtypes, primary_keys, pk_dtypes = get_built_in_table_schema(table)
            return self.get_file_table_coverage(table, column, primary_keys, pk_dtypes, min_max_only)
        else:
            raise TypeError(f'Invalid source type: {self.source_type}')

    def get_data_table_size(self, table, human=True, string_form=True):
        """ 获取数据表占用磁盘空间的大小

        :param table: 数据表名称
        :param human: True时显示容易阅读的形式，如1.5MB而不是1590868， False时返回字节数
        :param string_form: True时以字符串形式返回结果，便于打印
        :return:
            tuple:
            size: int / str:
            row
        """
        if self.source_type == 'file':
            size = self.get_file_size(table)
            rows = self.get_file_rows(table)
            # rows = 'unknown'
        elif self.source_type == 'db':
            rows, size = self.get_db_table_size(table)
        else:
            raise RuntimeError(f'unknown source type: {self.source_type}')
        if size == -1:
            return 0, 0
        if not string_form:
            return size, rows
        if human:
            return f'{human_file_size(size)}', f'{human_units(rows)}'
        else:
            return f'{size}', f'{rows}'

    def get_table_info(self, table, verbose=True, print_info=True, human=True):
        """ 获取并打印数据表的相关信息，包括数据表是否已有数据，数据量大小，占用磁盘空间、数据覆盖范围，
            以及数据下载方法

        Parameters:
        -----------
        table: str
            数据表名称
        verbose: bool, Default: True
            是否显示更多信息，如是，显示表结构等信息
        print_info: bool, Default: True
            是否打印输出所有结果
        human: bool, Default: True
            是否给出容易阅读的字符串形式

        Returns
        -------
        一个tuple，包含数据表的结构化信息：
            (table name:    数据表名称
             table_exists:  bool，数据表是否存在
             table_size:    int/str，数据表占用磁盘空间，human 为True时返回容易阅读的字符串
             table_rows:    int/str，数据表的行数，human 为True时返回容易阅读的字符串
             primary_key1:  str，数据表第一个主键名称
             pk_count1:     int，数据表第一个主键记录数量
             pk_min1:       obj，数据表主键1起始记录
             pk_max1:       obj，数据表主键2最终记录
             primary_key2:  str，数据表第二个主键名称
             pk_count2:     int，数据表第二个主键记录
             pk_min2:       obj，数据表主键2起始记录
             pk_max2:       obj，数据表主键2最终记录)
        """
        pk1 = None
        pk_records1 = None
        pk_min1 = None
        pk_max1 = None
        pk2 = None
        pk_records2 = None
        pk_min2 = None
        pk_max2 = None
        if not isinstance(table, str):
            raise TypeError(f'table should be name of a table, got {type(table)} instead')
        if not table.lower() in TABLE_MASTERS:
            raise ValueError(f'in valid table name: {table}')

        columns, dtypes, remarks, primary_keys, pk_dtypes = get_built_in_table_schema(table,
                                                                                      with_remark=True,
                                                                                      with_primary_keys=True)
        critical_key = TABLE_MASTERS[table][6]
        table_schema = pd.DataFrame({'columns': columns,
                                     'dtypes':  dtypes,
                                     'remarks': remarks})
        table_exists = self.table_data_exists(table)
        if print_info:
            if table_exists:
                table_size, table_rows = self.get_data_table_size(table, human=human)
            else:
                table_size, table_rows = '0 MB', '0'
            print(f'<{table}>, {table_size}/{table_rows} records on disc\n'
                  f'primary keys: \n'
                  f'-----------------------------------')
        else:
            if table_exists:
                table_size, table_rows = self.get_data_table_size(table, string_form=human, human=human)
            else:
                table_size, table_rows = 0, 0
        pk_count = 0
        for pk in primary_keys:
            pk_min_max_count = self.get_table_data_coverage(table, pk, min_max_only=True)
            pk_count += 1
            critical = ''
            record_count = 'unknown'
            if len(pk_min_max_count) == 3:
                record_count = pk_min_max_count[2]
            if len(pk_min_max_count) == 0:
                pk_min_max_count = ['N/A', 'N/A']
            if print_info:
                if pk == critical_key:
                    critical = "       *<CRITICAL>*"
                print(f'{pk_count}:  {pk}:{critical}\n'
                      f'    <{record_count}> entries\n'
                      f'    starts:'
                      f' {pk_min_max_count[0]}, end: {pk_min_max_count[1]}')
            if pk_count == 1:
                pk1 = pk
                pk_records1 = record_count
                pk_min1 = pk_min_max_count[0]
                pk_max1 = pk_min_max_count[1]
            elif pk_count == 2:
                pk2 = pk
                pk_records2 = record_count
                pk_min2 = pk_min_max_count[0]
                pk_max2 = pk_min_max_count[1]
            else:
                pass
        if verbose and print_info:
            print(f'\ncolumns of table:\n'
                  f'------------------------------------\n'
                  f'{table_schema}\n')
        return (table,
                table_exists,
                table_size,
                table_rows,
                pk1,
                pk_records1,
                pk_min1,
                pk_max1,
                pk2,
                pk_records2,
                pk_min2,
                pk_max2
                )

    # ==============
    # 系统操作表操作函数，专门用于操作sys_operations表，记录系统操作信息，数据格式简化
    # ==============
    def get_sys_table_last_id(self, table):
        """ 从已有的table中获取最后一个id

        Parameters
        ----------
        table: str
            数据表名称

        Returns
        -------
        last_id: int 当前使用的最后一个ID（自增ID）
        """

        ensure_sys_table(table)
        # 如果是文件系统，在可行的情况下，直接从文件系统中获取最后一个id，否则读取文件数据后获取id
        if self.source_type == 'file':
            df = self.read_sys_table_data(table)
            if df is None:
                return 0
            # if df.empty:
            #     return 0
            return df.index.max()
        # 如果是数据库系统，直接获取最后一个id
        elif self.source_type == 'db':
            if not self.db_table_exists(table):
                columns, dtypes, prime_keys, pk_dtypes = get_built_in_table_schema(table)
                self.new_db_table(table,
                                  columns=columns,
                                  dtypes=dtypes,
                                  primary_key=prime_keys,
                                  auto_increment_id=True)
                return 0
            db_name = self.db_name
            sql = f"SELECT AUTO_INCREMENT\n" \
                  f"FROM information_schema.TABLES\n" \
                  f"WHERE `TABLE_SCHEMA` = %s\n" \
                  f"AND `TABLE_NAME` = %s;"

            try:
                self.cursor.execute(sql, (db_name, table))
                self.con.commit()
                res = self.cursor.fetchall()
                return res[0][0]-1
            except Exception as e:
                raise RuntimeError(f'{e}, An error occurred when getting last record_id for table {table} with SQL:\n{sql}')

        else:  # for other unexpected cases
            pass
        pass

    def read_sys_table_data(self, table, record_id=None, **kwargs):
        """读取系统操作表的数据，包括读取所有记录，以及根据给定的条件读取记录

        每次读取的数据都以行为单位，必须读取整行数据，不允许读取个别列，
        如果给出id，只返回id行记录（dict），如果不给出id，返回所有记录（DataFrame）

        Parameters
        ----------
        table: str
            需要读取的数据表名称
        record_id: int, Default: None
            如果给出id，只返回id行记录
        kwargs: dict
            筛选数据的条件，包括用作筛选条件的字典如: account_id = 123

        Returns
        -------
        data: dict
            当给出record_id时，读取的数据为dict，包括数据表的结构化信息以及数据表中的记录
        pd.DataFrame:
            当不给出record_id时，读取的数据为DataFrame，包括数据表的结构化信息以及数据表中的记录
        None:
            当输入的id或筛选条件没有匹配项时
        """

        # 检查record_id是否合法
        if record_id is not None and record_id <= 0:
            return None

        ensure_sys_table(table)

        # 检查kwargs中是否有不可用的字段
        columns, dtypes, p_keys, pk_dtypes = get_built_in_table_schema(table)
        if any(k not in columns for k in kwargs):
            raise KeyError(f'kwargs not valid: {[k for k in kwargs if k not in columns]}')

        id_column = p_keys[0] if (len(p_keys) == 1) and (record_id is not None) else None
        id_values = [record_id] if record_id else None

        # 读取数据，如果给出id，则只读取一条数据，否则读取所有数据
        if self.source_type == 'db':
            res_df = self.read_database(table, share_like_pk=id_column, shares=id_values)
            if res_df.empty:
                return None
            set_primary_key_index(res_df, primary_key=p_keys, pk_dtypes=pk_dtypes)
        elif self.source_type == 'file':
            res_df = self.read_file(table, p_keys, pk_dtypes, share_like_pk=id_column, shares=id_values)
        else:  # for other unexpected cases
            res_df = pd.DataFrame()

        if res_df.empty:
            return None

        # 筛选数据
        for k, v in kwargs.items():
            res_df = res_df.loc[res_df[k] == v]

        if record_id is not None:
            return res_df.loc[record_id].to_dict()
        else:
            return res_df if not res_df.empty else None

    def update_sys_table_data(self, table, record_id, **data):
        """ 更新系统操作表的数据，根据指定的id更新数据，更新的内容由kwargs给出。

        每次只能更新一条数据，数据以dict形式给出
        可以更新一个或多个字段，如果给出的字段不存在，则抛出异，id不可更新。
        id必须存在，否则抛出异常

        Parameters
        ----------
        table: str
            需要更新的数据表名称
        record_id: int
            需要更新的数据的id
        data: dict
            需要更新的数据，包括需要更新的字段如: account_id = 123

        Returns
        -------
        id: int
            更新的记录ID

        Raises
        ------
        KeyError: 当给出的id不存在或为None时
        KeyError: 当给出的字段不存在时
        """

        ensure_sys_table(table)
        # TODO: 为了提高开发速度，使用self.update_table_data()，后续需要重构代码
        #  用下面的思路重构代码，提高运行效率
        """
        # 检察数据，如果**kwargs中有不可用的字段，则抛出异常，如果kwargs为空，则返回None

        # 判断id是否存在范围内，如果id超出范围，则抛出异常

        # 写入数据，如果是文件系统，读取文件，更新数据，然后写入文件，如果是数据库，直接用SQL更新数据库
        if self.source_type == 'file':
            pass
        elif self.source_type == 'db':
            pass
        else: # for other unexpected cases
            pass
        pass
        """

        # 将data构造为一个df，然后调用self.update_table_data()
        table_data = self.read_sys_table_data(table, record_id=record_id)
        if table_data is None:
            raise KeyError(f'record_id({record_id}) not found in table {table}')

        # 当data中有不可用的字段时，会抛出异常
        columns, dtypes, p_keys, pk_dtypes = get_built_in_table_schema(table)
        data_columns = [col for col in columns if col not in p_keys]
        if any(k not in data_columns for k in data.keys()):
            raise KeyError(f'kwargs not valid: {[k for k in data.keys() if k not in data_columns]}')

        # 更新original_data
        table_data.update(data)

        df_data = pd.DataFrame(table_data, index=[record_id])
        df_data.index.name = p_keys[0]
        self.update_table_data(table, df_data, merge_type='update')
        return record_id

    def insert_sys_table_data(self, table, **data):
        """ 插入系统操作表的数据

        一次插入一条记录，数据以dict形式给出
        不需要给出数据的ID，因为ID会自动生成
        如果给出的数据字段不完整，则抛出异常
        如果给出的数据中有不可用的字段，则抛出异常

        Parameters
        ----------
        table: str
            需要更新的数据表名称
        data: dict
            需要更新或插入的数据，数据的key必须与数据库表的字段相同，否则会抛出异常

        Returns
        -------
        record_id: int
            更新的记录ID

        Raises
        ------
        KeyError: 当给出的字段不完整或者有不可用的字段时
        """

        ensure_sys_table(table)
        # TODO: 为了缩短开发时间，先暂时调用self.update_table_data()，后续需要重构
        #  按照下面的思路重构简化代码：
        """
        # 检察数据，如果data中有不可用的字段，则抛出异常，如果data为空，则返回None
        if not isinstance(data, dict):
            raise TypeError(f'Input data must be a dict, but got {type(data)}')
        if not data:
            return None

        columns, dtypes, p_keys, pk_dtypes = get_built_in_table_schema(table)
        values = list(data.values())
        # 检查data的key是否与column完全一致，如果不一致，则抛出异常
        if list(data.keys() != columns):
            raise KeyError(f'Input data keys must be the same as the table columns, '
                           f'got {list(data.keys())} vs {columns}')

        # 写入数据，如果是文件系统，对可行的文件类型直接写入文件，否则读取文件，插入数据后再写入文件，如果是数据库，直接用SQL更新数据库
        if self.source_type == 'file':
            # 获取最后一个ID，然后+1，作为新的ID(仅当source_type==file时，数据库可以自动生成ID)
            last_id = self.get_last_id(table)
            new_id = last_id + 1 if last_id is not None else 1
            pass
        elif self.source_type == 'db':
            # 使用SQL插入一条数据到数据库
            db_table = table
            if not self.db_table_exists(db_table=table):
                # 如果数据库中不存在该表，则创建表
                self.new_db_table(db_table=table, columns=columns, dtypes=dtypes, primary_key=primary_key)
            # 生成sql语句
            sql = f"INSERT INTO `{db_table}` ("
            for col in columns[:-1]:
                sql += f"`{col}`, "
            sql += f"`{columns[-1]}`)\nVALUES\n("
            for val in values[:-1]:
                sql += f"{val}, "
            sql += f"{values[-1]})\n"
            # import pdb; pdb.set_trace()
            try:
                self.conn.execute(sql)
                self.conn.commit()
            except Exception as e:
                raise RuntimeError(f'{e}, An error occurred when insert data into table {table} with sql:\n{sql}')
        else:  # for other unexpected cases
            pass
        last_id = self.get_last_id(table)
        return last_id
        """

        # 将data构造为一个df，然后调用self.update_table_data()
        last_id = self.get_sys_table_last_id(table)
        record_id = last_id + 1 if last_id is not None else 1
        columns, dtypes, primary_keys, pk_dtypes = get_built_in_table_schema(table)
        data_columns = [col for col in columns if col not in primary_keys]
        # 检查data的key是否与data_column完全一致，如果不一致，则抛出异常
        if any(k not in data_columns for k in data.keys()) or any(k not in data.keys() for k in data_columns):
            raise KeyError(f'Input data keys must be the same as the table data columns, '
                           f'got {list(data.keys())} vs {data_columns}')
        df = pd.DataFrame(data, index=[record_id], columns=data.keys())
        df = df.reindex(columns=columns)
        df.index.name = primary_keys[0]

        # 插入数据
        self.update_table_data(table, df, merge_type='update')
        # TODO: 这里为什么要用'ignore'而不是'update'? 现在改为'update'，
        #  test_database和test_trading测试都能通过，后续完整测试
        return record_id

    # ==============
    # 顶层函数，包括用于组合HistoryPanel的数据获取接口函数，以及自动或手动下载本地数据的操作函数
    # ==============
    def get_history_data(self, shares, htypes, start, end, freq, asset_type='any', adj='none'):
        """ 根据给出的参数从不同的本地数据表中获取数据，并打包成一系列的DataFrame，以便组装成
            HistoryPanel对象。

        Parameters
        ----------
        shares: str or list of str
            需要获取历史数据的证券代码集合，可以是以逗号分隔的证券代码字符串或者证券代码字符列表，
            如以下两种输入方式皆合法且等效：
             - str:     '000001.SZ, 000002.SZ, 000004.SZ, 000005.SZ'
             - list:    ['000001.SZ', '000002.SZ', '000004.SZ', '000005.SZ']
        htypes: str or list of str
            需要获取的历史数据类型集合，可以是以逗号分隔的数据类型字符串或者数据类型字符列表，
            如以下两种输入方式皆合法且等效：
             - str:     'open, high, low, close'
             - list:    ['open', 'high', 'low', 'close']
        start: str
            YYYYMMDD HH:MM:SS 格式的日期/时间，获取的历史数据的开始日期/时间(如果可用)
        end: str
            YYYYMMDD HH:MM:SS 格式的日期/时间，获取的历史数据的结束日期/时间(如果可用)
        freq: str
            获取的历史数据的频率，包括以下选项：
             - 1/5/15/30min 1/5/15/30分钟频率周期数据(如K线)
             - H/D/W/M 分别代表小时/天/周/月 周期数据(如K线)
             如果下载的数据频率与目标freq不相同，将通过升频或降频使其与目标频率相同
        asset_type: str or list of str
            限定获取的数据中包含的资产种类，包含以下选项或下面选项的组合，合法的组合方式包括
            逗号分隔字符串或字符串列表，例如: 'E, IDX' 和 ['E', 'IDX']都是合法输入
             - any: 可以获取任意资产类型的证券数据(默认值)
             - E:   只获取股票类型证券的数据
             - IDX: 只获取指数类型证券的数据
             - FT:  只获取期货类型证券的数据
             - FD:  只获取基金类型证券的数据
        adj: str
            对于某些数据，可以获取复权数据，需要通过复权因子计算，复权选项包括：
             - none / n: 不复权(默认值)
             - back / b: 后复权
             - forward / fw / f: 前复权

        Returns
        -------
        Dict of DataFrame: {htype: DataFrame[shares]}
            一个标准的DataFrame-Dict，满足stack_dataframes()函数的输入要求，以便组装成
            HistoryPanel对象
        """
        if isinstance(shares, str):
            shares = str_to_list(shares)
        if isinstance(asset_type, str):
            if asset_type.lower() == 'any':
                from qteasy.utilfuncs import AVAILABLE_ASSET_TYPES
                asset_type = AVAILABLE_ASSET_TYPES
            else:
                asset_type = str_to_list(asset_type)

        # 根据资产类型、数据类型和频率找到应该下载数据的目标数据表，以及目标列
        table_master = get_table_master()
        # 设置soft_freq = True以通过抖动频率查找频率不同但类型相同的数据表
        tables_to_read = htype_to_table_col(
                htypes=htypes,
                freq=freq,
                asset_type=asset_type,
                soft_freq=True
        )
        table_data_acquired = {}
        table_data_columns = {}
        # 逐个读取相关数据表，删除名称与数据类型不同的，保存到一个字典中，这个字典的健为表名，值为读取的DataFrame
        for tbl, columns in tables_to_read.items():
            df = self.read_table_data(tbl, shares=shares, start=start, end=end)
            if not df.empty:
                cols_to_drop = [col for col in df.columns if col not in columns]
                df.drop(columns=cols_to_drop, inplace=True)
            table_data_acquired[tbl] = df
            table_data_columns[tbl] = df.columns
        # 从读取的数据表中提取数据，生成单个数据类型的dataframe，并把各个dataframe合并起来
        # 在df_by_htypes中预先存储了多个空DataFrame，用于逐个合并相关的历史数据
        df_by_htypes = {k: v for k, v in zip(htypes, [pd.DataFrame()] * len(htypes))}
        for htyp in htypes:
            for tbl in tables_to_read:
                if htyp in table_data_columns[tbl]:
                    df = table_data_acquired[tbl]
                    # 从本地读取的DF中的数据是按multi_index的形式stack起来的，因此需要unstack，成为多列、单index的数据
                    if not df.empty:
                        htyp_series = df[htyp]
                        new_df = htyp_series.unstack(level=0)
                        old_df = df_by_htypes[htyp]
                        # 使用两种方法实现df的合并，分别是merge()和join()
                        # df_by_htypes[htyp] = old_df.merge(new_df,
                        #                                   how='outer',
                        #                                   left_index=True,
                        #                                   right_index=True,
                        #                                   suffixes=('', '_y'))
                        df_by_htypes[htyp] = old_df.join(new_df,
                                                         how='outer',
                                                         rsuffix='_y')

        # 如果在历史数据合并后发现列名称冲突，发出警告信息，并删除后添加的列
        conflict_cols = ''
        for htyp in htypes:
            df_columns = df_by_htypes[htyp].columns.to_list()
            col_with_suffix = [col for col in df_columns if col[-2:] == '_y']
            if len(col_with_suffix) > 0:
                df_by_htypes[htyp].drop(columns=col_with_suffix, inplace=True)
                conflict_cols += f'd-type {htyp} conflicts in {list(set(col[:-2] for col in col_with_suffix))};\n'
        if conflict_cols != '':
            warnings.warn(f'\nConflict data encountered, some types of data are loaded from multiple tables, '
                          f'conflicting data might be discarded:\n'
                          f'{conflict_cols}', DataConflictWarning)
        # 如果提取的数据全部为空DF，说明DataSource可能数据不足，报错并建议
        if all(df.empty for df in df_by_htypes.values()):
            raise RuntimeError(f'Empty data extracted from DataSource {self.connection_type} with parameters:\n'
                               f'shares: {shares}\n'
                               f'htypes: {htypes}\n'
                               f'start/end/freq: {start}/{end}/"{freq}"\n'
                               f'asset_type/adj: {asset_type} / {adj}\n'
                               f'To check data availability, use one of the following:\n'
                               f'Availability of all tables:     qt.get_table_overview()\nor\n'
                               f'Availability of <table_name>:   qt.get_table_info(\'table_name\')\n'
                               f'To fill datasource:             qt.refill_data_source(table=\'table_name\', '
                               f'**kwargs)')
        # 如果需要复权数据，计算复权价格
        adj_factors = {}
        if adj.lower() not in ['none', 'n']:
            # 下载复权因子
            adj_tables_to_read = table_master.loc[(table_master.table_usage == 'adj') &
                                               table_master.asset_type.isin(asset_type)].index.to_list()
            for tbl in adj_tables_to_read:
                adj_df = self.read_table_data(tbl, shares=shares, start=start, end=end)
                if not adj_df.empty:
                    adj_df = adj_df['adj_factor'].unstack(level=0)
                adj_factors[tbl] = adj_df
            # 如果adj table不为空但无法读取adj因子，则报错
            if adj_tables_to_read and (not adj_factors):
                raise ValueError(f'Failed reading price adjust factor data. call "qt.get_table_info()" to '
                                 f'check local source data availability')

        if adj_factors:
            # 根据复权因子更新所有可复权数据
            prices_to_adjust = [item for item in htypes if item in ADJUSTABLE_PRICE_TYPES]
            for htyp in prices_to_adjust:
                price_df = df_by_htypes[htyp]
                all_ts_codes = price_df.columns
                combined_factors = 1.0
                # 后复权价 = 当日最新价 × 当日复权因子
                for af in adj_factors:
                    combined_factors *= adj_factors[af].reindex(columns=all_ts_codes).fillna(1.0)
                # 得到合并后的复权因子，如果数据的频率为日级(包括周、月)，直接相乘即可
                #  但如果数据的频率是分钟级，则需要将复权因子也扩展到分钟级，才能相乘
                if freq in ['min', '1min', '5min', '15min', '30min', 'h']:
                    expanded_factors = combined_factors.reindex(price_df.index.date)
                    expanded_factors.index = price_df.index
                    price_df *= expanded_factors
                else:
                    price_df *= combined_factors
                # 前复权价 = 当日复权价 ÷ 最新复权因子
                if adj.lower() in ['forward', 'fw', 'f'] and len(combined_factors) > 1:
                    price_df /= combined_factors.iloc[-1]

        # 最后整理数据，确保每一个htype的数据框的columns与shares相同
        for htyp, df in df_by_htypes.items():
            df_by_htypes[htyp] = df.reindex(columns=shares)
        return df_by_htypes

    def get_index_weights(self, index, start=None, end=None, shares=None):
        """ 从本地数据仓库中获取一个指数的成分权重

        :param index: [str, list]
            需要获取成分的指数代码，可以包含多个指数，每个指数

        :param start: str
            YYYYMMDD HH:MM:SS 格式的日期/时间，获取的历史数据的开始日期/时间(如果可用)

        :param end: str
            YYYYMMDD HH:MM:SS 格式的日期/时间，获取的历史数据的结束日期/时间(如果可用)

        :param shares: [str, list]
            需要获取历史数据的证券代码集合，可以是以逗号分隔的证券代码字符串或者证券代码字符列表，
            如以下两种输入方式皆合法且等效：
             - str:     '000001.SZ, 000002.SZ, 000004.SZ, 000005.SZ'
             - list:    ['000001.SZ', '000002.SZ', '000004.SZ', '000005.SZ']

        :return:
        Dict 一个标准的DataFrame-Dict，满足stack_dataframes()函数的输入要求，以便组装成
            HistoryPanel对象
        """
        if isinstance(index, str):
            index = str_to_list(index)
        if isinstance(shares, str):
            shares = str_to_list(shares)
        # 读取时间内的权重数据
        weight_data = self.read_table_data('index_weight', shares=index, start=start, end=end)
        if not weight_data.empty:
            weight_data = weight_data.unstack()
        else:
            # return empty dict
            return {}
        weight_data.columns = weight_data.columns.get_level_values(1)
        all_shares = weight_data.columns
        df_by_index = {}
        index_names = []
        columns_to_drop = []
        indices_found = weight_data.index.get_level_values(0)
        # 整理读取数据的结构，删除不需要的股票， 添加额外的股票，整理顺序
        if shares is not None:
            if isinstance(shares, str):
                shares = str_to_list(shares)
            columns_to_drop = [item for item in all_shares if item not in shares]
        for idx in index:
            if idx in indices_found:
                weight_df = weight_data.loc[idx]
            else:
                weight_df = pd.DataFrame(columns=all_shares)
            index_names.append(idx)
            if shares is not None:
                weight_df.drop(columns=columns_to_drop, inplace=True)
                weight_df = weight_df.reindex(columns=shares)
            df_by_index['wt-' + idx] = weight_df
        return df_by_index

    def refill_local_source(self, tables=None, dtypes=None, freqs=None, asset_types=None, start_date=None,
                            end_date=None, symbols=None, merge_type='update', reversed_par_seq=False, parallel=True,
                            process_count=None, chunk_size=100, refresh_trade_calendar=True, log=False):
        """ 批量补充本地数据，手动或自动运行补充本地数据库

        Parameters
        ----------
        tables: str or list of str
            需要补充的本地数据表，可以同时给出多个table的名称，逗号分隔字符串和字符串列表都合法：
            例如，下面两种方式都合法且相同：
                table='stock_indicator, stock_daily, income, stock_adj_factor'
                table=['stock_indicator', 'stock_daily', 'income', 'stock_adj_factor']
            除了直接给出表名称以外，还可以通过表类型指明多个表，可以同时输入多个类型的表：
                - 'all'     : 所有的表
                - 'cal'     : 交易日历表
                - 'basics'  : 所有的基础信息表
                - 'adj'     : 所有的复权因子表
                - 'data'    : 所有的历史数据表
                - 'events'  : 所有的历史事件表(如股票更名、更换基金经理、基金份额变动等)
                - 'report'  : 财务报表
                - 'comp'    : 指数成分表
        dtypes: str or list of str
            通过指定dtypes来确定需要更新的表单，只要包含指定的dtype的数据表都会被选中
            如果给出了tables，则dtypes参数会被忽略
        freqs: str or list of str
            通过指定tables或dtypes来确定需要更新的表单时，指定freqs可以限定表单的范围
            如果tables != all时，给出freq会排除掉freq与之不符的数据表
        asset_types: str or list of str
            通过指定tables或dtypes来确定需要更新的表单时，指定asset_types可以限定表单的范围
            如果tables != all时，给出asset_type会排除掉与之不符的数据表
        start_date: str YYYYMMDD
            限定数据下载的时间范围，如果给出start_date/end_date，只有这个时间段内的数据会被下载
        end_date: str YYYYMMDD
            限定数据下载的时间范围，如果给出start_date/end_date，只有这个时间段内的数据会被下载
        symbols: str or list of str
            限定下载数据的证券代码范围，代码不需要给出类型后缀，只需要给出数字代码即可。
            可以多种形式确定范围，以下输入均为合法输入：
            - '000001'
                没有指定asset_types时，000001.SZ, 000001.SH ... 等所有代码都会被选中下载
                如果指定asset_types，只有符合类型的证券数据会被下载
            - '000001, 000002, 000003'
            - ['000001', '000002', '000003']
                两种写法等效，列表中列举出的证券数据会被下载
            - '000001:000300'
                从'000001'开始到'000300'之间的所有证券数据都会被下载
        merge_type: str, Default update
            数据混合方式，当获取的数据与本地数据的key重复时，如何处理重复的数据：
            - 'update' 默认值，下载并更新本地数据的重复部分，使用下载的数据覆盖本地数据
            - 'ignore' 不覆盖本地的数据，在将数据复制到本地时，先去掉本地已经存在的数据，会导致速度降低
        reversed_par_seq: Bool, Default False
            是否逆序参数下载数据， 默认False
            - True:  逆序参数下载数据
            - False: 顺序参数下载数据
        parallel: Bool, Default True
            是否启用多线程下载数据
            - True:  启用多线程下载数据
            - False: 禁用多线程下载
        process_count: int
            启用多线程下载时，同时开启的线程数，默认值为设备的CPU核心数
        chunk_size: int
            保存数据到本地时，为了减少文件/数据库读取次数，将下载的数据累计一定数量后
            再批量保存到本地，chunk_size即批量，默认值100
        refresh_trade_calendar: Bool, Default True
            是否刷新交易日历，默认True
        log: Bool, Default False
            是否记录数据下载日志

        Returns
        -------
        None

        """

        from .tsfuncs import acquire_data
        # 1 参数合法性检查
        if (tables is None) and (dtypes is None):
            raise KeyError(f'tables and dtypes can not both be None.')
        if tables is None:
            tables = []
        if dtypes is None:
            dtypes = []
        valid_table_values = list(TABLE_MASTERS.keys()) + TABLE_USAGES + ['all']
        if not isinstance(tables, (str, list)):
            raise TypeError(f'tables should be a list or a string, got {type(tables)} instead.')
        if isinstance(tables, str):
            tables = str_to_list(tables)
        if not all(item.lower() in valid_table_values for item in tables):
            raise KeyError(f'some items in tables list are not valid: '
                           f'{[item for item in tables if item not in valid_table_values]}')
        if not isinstance(dtypes, (str, list)):
            raise TypeError(f'dtypes should be a list of a string, got {type(dtypes)} instead.')
        if isinstance(dtypes, str):
            dtypes = str_to_list(dtypes)

        code_start = None
        code_end = None
        if symbols is not None:
            if not isinstance(symbols, (str, list)):
                raise TypeError(f'code_range should be a string or list, got {type(symbols)} instead.')
            if isinstance(symbols, str):
                if len(str_to_list(symbols, ':')) == 2:
                    code_start, code_end = str_to_list(symbols, ':')
                    symbols = None
                else:
                    symbols = str_to_list(symbols, ',')

        # 2 生成需要处理的数据表清单 tables
        table_master = get_table_master()
        tables_to_refill = set()
        tables = [item.lower() for item in tables]
        if 'all' in tables:
            tables_to_refill.update(TABLE_MASTERS)
        else:
            for item in tables:
                if item in TABLE_MASTERS:
                    tables_to_refill.add(item)
                elif item in TABLE_USAGES:
                    tables_to_refill.update(
                            table_master.loc[table_master.table_usage == item.lower()].index.to_list()
                    )
            for item in dtypes:
                for tbl, schema in table_master.schema.iteritems():
                    if item.lower() in TABLE_SCHEMA[schema]['columns']:
                        tables_to_refill.add(tbl)

            if freqs is not None:
                tables_to_keep = set()
                for freq in str_to_list(freqs):
                    tables_to_keep.update(
                            table_master.loc[table_master.freq == freq.lower()].index.to_list()
                    )
                tables_to_refill.intersection_update(
                        tables_to_keep
                )
            if asset_types is not None:
                tables_to_keep = set()
                for a_type in str_to_list(asset_types):
                    tables_to_keep.update(
                            table_master.loc[table_master.asset_type == a_type.upper()].index.to_list()
                    )
                tables_to_refill.intersection_update(
                        tables_to_keep
                )

            dependent_tables = set()
            for table in tables_to_refill:
                cur_table = table_master.loc[table]
                fill_type = cur_table.fill_arg_type
                if fill_type == 'trade_date' and refresh_trade_calendar:
                    dependent_tables.add('trade_calendar')
                elif fill_type == 'table_index':
                    dependent_tables.add(cur_table.arg_rng)
            tables_to_refill.update(dependent_tables)
            # 为了避免parallel读取失败，需要确保tables_to_refill中包含trade_calendar表：
            if ('trade_calendar' not in tables_to_refill) and refresh_trade_calendar:
                tables_to_refill.add('trade_calendar')
        # print(f'[DEBUG] database.py->refill_local_source(): tables_to_refill: {tables_to_refill}')
        import time
        for table in table_master.index:
            # 逐个下载数据并写入本地数据表中
            if table not in tables_to_refill:
                continue
            cur_table_info = table_master.loc[table]
            # 3 生成数据下载参数序列
            arg_name = cur_table_info.fill_arg_name
            fill_type = cur_table_info.fill_arg_type
            freq = cur_table_info.freq

            # 开始生成所有的参数，参数的生成取决于fill_arg_type
            if (start_date is None) and (fill_type in ['datetime', 'trade_date']):
                start = cur_table_info.arg_rng
            else:
                start = start_date
            if start is not None:
                start = pd.to_datetime(start).strftime('%Y%m%d')
            if end_date is None:
                end = 'today'
            else:
                end = end_date
            end = pd.to_datetime(end).strftime('%Y%m%d')
            allow_start_end = (cur_table_info.arg_allow_start_end.lower() == 'y')
            start_end_chunk_size = 0
            if cur_table_info.start_end_chunk_size is not '':
                start_end_chunk_size = int(cur_table_info.start_end_chunk_size)
            additional_args = {}
            chunked_additional_args = []
            start_end_chunk_multiplier = 1
            if allow_start_end:
                additional_args = {'start': start, 'end': end}
            if start_end_chunk_size > 0:
                start_end_chunk_lbounds = list(pd.date_range(start=start,
                                                             end=end,
                                                             freq=f'{start_end_chunk_size}d'
                                                             ).strftime('%Y%m%d'))
                start_end_chunk_rbounds = start_end_chunk_lbounds[1:]
                # 取到的日线或更低频率数据是包括右边界的，去掉右边界可以得到更精确的结果
                # 但是这样做可能没有意义
                if freq.upper() in ['D', 'W', 'M']:
                    prev_day = pd.Timedelta(1, 'd')
                    start_end_chunk_rbounds = pd.to_datetime(start_end_chunk_lbounds[1:]) - prev_day
                    start_end_chunk_rbounds = list(start_end_chunk_rbounds.strftime('%Y%m%d'))

                start_end_chunk_rbounds.append(end)
                chunked_additional_args = [{'start': s, 'end': e} for s, e in
                                           zip(start_end_chunk_lbounds, start_end_chunk_rbounds)]
                start_end_chunk_multiplier = len(chunked_additional_args)

            if fill_type in ['datetime', 'trade_date']:
                # 根据start_date和end_date生成数据获取区间
                additional_args = {}  # 使用日期作为关键参数，不再需要additional_args
                arg_coverage = pd.date_range(start=start, end=end, freq=freq)
                if fill_type == 'trade_date':
                    if freq.lower() in ['m', 'w', 'w-Fri']:
                        # 当生成的日期不连续时，或要求生成交易日序列时，需要找到最近的交易日
                        arg_coverage = map(nearest_market_trade_day, arg_coverage)
                    if freq == 'd':
                        arg_coverage = (date for date in arg_coverage if is_market_trade_day(date))
                arg_coverage = list(pd.to_datetime(list(arg_coverage)).strftime('%Y%m%d'))
            elif fill_type == 'list':
                arg_coverage = str_to_list(cur_table_info.arg_rng)
            elif fill_type == 'table_index':
                suffix = str_to_list(cur_table_info.arg_allowed_code_suffix)
                source_table = self.read_table_data(cur_table_info.arg_rng)
                arg_coverage = source_table.index.to_list()
                if code_start is not None:
                    arg_coverage = [code for code in arg_coverage if (code_start <= code.split('.')[0] <= code_end)]
                if symbols is not None:
                    arg_coverage = [code for code in arg_coverage if code.split('.')[0] in symbols]
                if suffix:
                    arg_coverage = [code for code in arg_coverage if code.split('.')[1] in suffix]
            else:
                arg_coverage = []

            # 处理数据下载参数序列，剔除已经存在的数据key
            if self.table_data_exists(table) and merge_type.lower() == 'ignore':
                # 当数据已经存在，且合并模式为"更新数据"时，从计划下载的数据范围中剔除已经存在的部分
                already_existed = self.get_table_data_coverage(table, arg_name)
                arg_coverage = [arg for arg in arg_coverage if arg not in already_existed]

            # 生成所有的参数, 开始循环下载并更新数据
            if reversed_par_seq:
                arg_coverage.reverse()
            if chunked_additional_args:
                import itertools
                all_kwargs = ({arg_name: val, **add_arg} for val, add_arg in
                              itertools.product(arg_coverage, chunked_additional_args))
            else:
                all_kwargs = ({arg_name: val, **additional_args} for val in arg_coverage)

            completed = 0
            total = len(list(arg_coverage)) * start_end_chunk_multiplier
            total_written = 0
            st = time.time()
            dnld_data = pd.DataFrame()
            time_elapsed = 0
            try:
                if parallel and (table != 'trade_calendar'):
                    with ProcessPoolExecutor(max_workers=process_count) as proc_pool:
                        futures = {proc_pool.submit(acquire_data, table, **kw): kw
                                   for kw in all_kwargs}
                        for f in as_completed(futures):
                            df = f.result()
                            cur_kwargs = futures[f]
                            if completed % chunk_size:
                                dnld_data = pd.concat([dnld_data, df])
                            else:
                                rows_affected = self.update_table_data(table, dnld_data)
                                dnld_data = pd.DataFrame()
                            completed += 1
                            total_written += rows_affected
                            time_elapsed = time.time() - st
                            time_remain = sec_to_duration((total - completed) * time_elapsed / completed,
                                                          estimation=True, short_form=False)
                            progress_bar(completed, total, f'<{table}:{list(cur_kwargs.values())[0]}>'
                                                           f'{total_written}wrtn/{time_remain}left')

                        total_written += self.update_table_data(table, dnld_data)
                else:
                    for kwargs in all_kwargs:
                        df = self.acquire_table_data(table, 'tushare', **kwargs)
                        if completed % chunk_size:
                            dnld_data = pd.concat([dnld_data, df])
                        else:
                            dnld_data = pd.concat([dnld_data, df])
                            rows_affected = self.update_table_data(table, dnld_data)
                            dnld_data = pd.DataFrame()
                        completed += 1
                        total_written += rows_affected
                        time_elapsed = time.time() - st
                        time_remain = sec_to_duration(
                                (total - completed) * time_elapsed / completed,
                                estimation=True,
                                short_form=False
                        )
                        progress_bar(completed, total, f'<{table}:{list(kwargs.values())[0]}>'
                                                       f'{total_written}wrtn/{time_remain}left')
                    total_written += self.update_table_data(table, dnld_data)
                strftime_elapsed = sec_to_duration(
                        time_elapsed,
                        estimation=True,
                        short_form=True
                )
                if len(arg_coverage) > 1:
                    progress_bar(total, total, f'<{table}:{arg_coverage[0]}-{arg_coverage[-1]}>'
                                               f'{total_written}wrtn in {strftime_elapsed}\n')
                else:
                    progress_bar(total, total, f'[{table}:None>'
                                               f'{total_written}wrtn in {strftime_elapsed}\n')
            except Exception as e:
                total_written += self.update_table_data(table, dnld_data)
                warnings.warn(f'\n{e.__class__}:{str(e)} \ndownload process interrupted at [{table}]:'
                              f'<{arg_coverage[0]}>-<{arg_coverage[completed - 1]}>\n'
                              f'{total_written} rows downloaded, will proceed with next table!')
                # progress_bar(completed, total, f'[Interrupted! {table}] <{arg_coverage[0]} to {arg_coverage[-1]}>:'
                #                                f'{total_written} written in {sec_to_duration(time_elapsed)}\n')
                
    def acquire_latest_available_data(self, table=None, symbols=None, htypes=None, freqs=None, asset_type=None,
                                      adj=None):
        """ 获取最新的可用数据，从已经保存在本地数据源的数据表中读取指定数据类型、频率和资产类型的最新数据

        Parameters
        ----------
        table: str
            数据表名称
        channel: str, Default 'tushare'
            数据源名称

        Returns
        -------
        DataFrame
        """
        # TODO: implement this function
        raise NotImplementedError('This function is not implemented yet!')
        # if source.lower() == 'tushare':
        #     return self.tushare.acquire_latest_live_data(table, **kwargs)
        # elif source.lower() == 'joinquant':
        #     return self.joinquant.acquire_latest_live_data(table, **kwargs)
        # else:
        #     raise ValueError(f'Unsupported data source: {source}')

    def get_all_basic_table_data(self, refresh_cache=False):
        """ 一个快速获取所有basic数据表的函数，通常情况缓存处理以加快速度
        如果设置refresh_cache为True，则清空缓存并重新下载数据

        Parameters
        ----------
        refresh_cache: Bool, Default False
            如果为True，则清空缓存并重新下载数据

        Returns
        -------
        DataFrame
        """

        if refresh_cache:
            self._get_all_basic_table_data.cache_clear()
        return self._get_all_basic_table_data()

    @lru_cache(maxsize=1)
    def _get_all_basic_table_data(self):
        """ 获取所有basic数据表

        Returns
        -------
        tuple of DataFrames:
        df_s: stock_basic
        df_i: index_basic
        df_f: fund_basic
        df_ft: future_basic
        df_o: opt_basic

        Raises
        ------
        ValueError
            如果任意一个数据表为空，则抛出ValueError
        """
        df_s = self.read_table_data('stock_basic')
        if df_s.empty:
            raise ValueError('stock_basic table is empty, please refill data source with '
                             '"qt.refill_data_source(tables="stock_basic")"')
        df_i = self.read_table_data('index_basic')
        if df_i.empty:
            raise ValueError('index_basic table is empty, please refill data source with '
                             '"qt.refill_data_source(tables="index_basic")"')
        df_f = self.read_table_data('fund_basic')
        if df_f.empty:
            raise ValueError('fund_basic table is empty, please refill data source with '
                             '"qt.refill_data_source(tables="fund_basic")"')
        df_ft = self.read_table_data('future_basic')
        if df_ft.empty:
            raise ValueError('future_basic table is empty, please refill data source with '
                             '"qt.refill_data_source(tables="future_basic")"')
        df_o = self.read_table_data('opt_basic')
        if df_o.empty:
            raise ValueError('opt_basic table is empty, please refill data source with '
                             '"qt.refill_data_source(tables="opt_basic")"')
        return df_s, df_i, df_f, df_ft, df_o

    def reconnect(self):
        """ 当数据库超时或其他原因丢失连接时，Ping数据库检查状态，
            如果可行的话，重新连接数据库

        Returns
        -------
        True: 连接成功
        False: 连接失败
        """
        if self.source_type != 'db':
            return True
        try:
            self.con.ping(reconnect=True)
            self.cursor = self.con.cursor()
            # sql = f"CREATE DATABASE IF NOT EXISTS {db_name}"
            # self.cursor.execute(sql)
            # self.con.commit()
            sql = f"USE `{self.db_name}`;"
            self.cursor.execute(sql)
            self.con.commit()
            # self.con.select_db(self.db_name)
            # debug
            # print(f'{self.connection_type} reconnected! used database: {self.con.db} == {self.db_name}')
            return True
        except Exception as e:
            print(f'{e} on {self.connection_type}, please check your connection')
            return False


# 以下是通用dataframe操作函数
def set_primary_key_index(df, primary_key, pk_dtypes):
    """ df是一个DataFrame，primary key是df的某一列或多列的列名，将primary key所指的
    列设置为df的行标签，设置正确的时间日期格式，并删除primary key列后返回新的df

    Parameters
    ----------
    df: pd.DataFrame
        需要操作的DataFrame
    primary_key: list of str
        需要设置为行标签的列名，所有列名必须出现在df的列名中
    pk_dtypes: list of str
        需要设置为行标签的列的数据类型，日期数据需要小心处理

    Returns
    -------
    None
    """
    if not isinstance(df, pd.DataFrame):
        raise TypeError(f'df should be a pandas DataFrame, got {type(df)} instead')
    if df.empty:
        return df
    if not isinstance(primary_key, list):
        raise TypeError(f'primary key should be a list, got {type(primary_key)} instead')
    all_columns = df.columns
    if not all(item in all_columns for item in primary_key):
        raise KeyError(f'primary key contains invalid value: '
                       f'{[item for item in primary_key if item not in all_columns]}')

    # 设置正确的时间日期格式(找到pk_dtype中是否有"date"或"TimeStamp"类型，将相应的列设置为TimeStamp
    set_datetime_format_frame(df, primary_key, pk_dtypes)

    # 设置正确的Index或MultiIndex
    pk_count = len(primary_key)
    if pk_count == 1:
        # 当primary key只包含一列时，创建single index
        df.index = df[primary_key[0]]
    elif pk_count > 1:
        # 当primary key包含多列时，创建MultiIndex
        m_index = pd.MultiIndex.from_frame(df[primary_key])
        df.index = m_index
    else:
        # for other unexpected cases
        raise ValueError(f'wrong input!')
    df.drop(columns=primary_key, inplace=True)

    return None


def _resample_data(hist_data, target_freq,
                   method='last',
                   b_days_only=True,
                   trade_time_only=True,
                   forced_start=None,
                   forced_end=None,
                   **kwargs):
    """ 降低获取数据的频率，通过插值的方式将高频数据降频合并为低频数据，使历史数据的时间频率
    符合target_freq

    Parameters
    ----------
    hist_data: pd.DataFrame
        历史数据，是一个index为日期/时间的DataFrame
    target_freq: str
        历史数据的目标频率，包括以下选项：
         - 1/5/15/30min 1/5/15/30分钟频率周期数据(如K线)
         - H/D/W/M 分别代表小时/天/周/月 周期数据(如K线)
         如果下载的数据频率与目标freq不相同，将通过升频或降频使其与目标频率相同
    method: str
        调整数据频率分为数据降频和升频，在两种不同情况下，可用的method不同：
        数据降频就是将多个数据合并为一个，从而减少数据的数量，但保留尽可能多的信息，
        降频可用的methods有：
        - 'last'/'close': 使用合并区间的最后一个值
        - 'first'/'open': 使用合并区间的第一个值
        - 'max'/'high': 使用合并区间的最大值作为合并值
        - 'min'/'low': 使用合并区间的最小值作为合并值
        - 'mean'/'average': 使用合并区间的平均值作为合并值
        - 'sum/total': 使用合并区间的总和作为合并值

        数据升频就是在已有数据中插入新的数据，插入的新数据是缺失数据，需要填充。
        升频可用的methods有：
        - 'ffill': 使用缺失数据之前的最近可用数据填充，如果没有可用数据，填充为NaN
        - 'bfill': 使用缺失数据之后的最近可用数据填充，如果没有可用数据，填充为NaN
        - 'nan': 使用NaN值填充缺失数据
        - 'zero': 使用0值填充缺失数据
    b_days_only: bool 默认True
        是否强制转换自然日频率为工作日，即：
        'D' -> 'B'
        'W' -> 'W-FRI'
        'M' -> 'BM'
    trade_time_only: bool, 默认True
        为True时 仅生成交易时间段内的数据，交易时间段的参数通过**kwargs设定
    forced_start: str, Datetime like, 默认None
        强制开始日期，如果为None，则使用hist_data的第一天为开始日期
    forced_start: str, Datetime like, 默认None
        强制结束日期，如果为None，则使用hist_data的最后一天为结束日期
    **kwargs:
        用于生成trade_time_index的参数，包括：
        include_start:   日期时间序列是否包含开始日期/时间
        include_end:     日期时间序列是否包含结束日期/时间
        start_am:        早晨交易时段的开始时间
        end_am:          早晨交易时段的结束时间
        include_start_am:早晨交易时段是否包括开始时间
        include_end_am:  早晨交易时段是否包括结束时间
        start_pm:        下午交易时段的开始时间
        end_pm:          下午交易时段的结束时间
        include_start_pm 下午交易时段是否包含开始时间
        include_end_pm   下午交易时段是否包含结束时间

    Returns
    -------
    DataFrame:
    一个重新设定index并填充好数据的历史数据DataFrame

    Examples
    --------
    例如，合并下列数据(每一个tuple合并为一个数值，?表示合并后的数值）
        [(1, 2, 3), (4, 5), (6, 7)] 合并后变为: [(?), (?), (?)]
    数据合并方法:
    - 'last'/'close': 使用合并区间的最后一个值。如：
        [(1, 2, 3), (4, 5), (6, 7)] 合并后变为: [(3), (5), (7)]
    - 'first'/'open': 使用合并区间的第一个值。如：
        [(1, 2, 3), (4, 5), (6, 7)] 合并后变为: [(1), (4), (6)]
    - 'max'/'high': 使用合并区间的最大值作为合并值：
        [(1, 2, 3), (4, 5), (6, 7)] 合并后变为: [(3), (5), (7)]
    - 'min'/'low': 使用合并区间的最小值作为合并值：
        [(1, 2, 3), (4, 5), (6, 7)] 合并后变为: [(1), (4), (6)]
    - 'avg'/'mean': 使用合并区间的平均值作为合并值：
        [(1, 2, 3), (4, 5), (6, 7)] 合并后变为: [(2), (4.5), (6.5)]
    - 'sum'/'total': 使用合并区间的平均值作为合并值：
        [(1, 2, 3), (4, 5), (6, 7)] 合并后变为: [(2), (4.5), (6.5)]

    例如，填充下列数据(?表示插入的数据）
        [1, 2, 3] 填充后变为: [?, 1, ?, 2, ?, 3, ?]
    缺失数据的填充方法如下:
    - 'ffill': 使用缺失数据之前的最近可用数据填充，如果没有可用数据，填充为NaN。如：
        [1, 2, 3] 填充后变为: [NaN, 1, 1, 2, 2, 3, 3]
    - 'bfill': 使用缺失数据之后的最近可用数据填充，如果没有可用数据，填充为NaN。如：
        [1, 2, 3] 填充后变为: [1, 1, 2, 2, 3, 3, NaN]
    - 'nan': 使用NaN值填充缺失数据：
        [1, 2, 3] 填充后变为: [NaN, 1, NaN, 2, NaN, 3, NaN]
    - 'zero': 使用0值填充缺失数据：
        [1, 2, 3] 填充后变为: [0, 1, 0, 2, 0, 3, 0]
    """

    if not isinstance(target_freq, str):
        raise TypeError
    target_freq = target_freq.upper()
    # 如果hist_data为空，直接返回
    if hist_data.empty:
        return hist_data
    if b_days_only:
        if target_freq in ['W', 'W-SUN']:
            target_freq = 'W-FRI'
        elif target_freq == 'M':
            target_freq = 'BM'
    # 如果hist_data的freq与target_freq一致，也可以直接返回
    # TODO: 这里有bug：强制start/end的情形需要排除
    if hist_data.index.freqstr == target_freq:
        return hist_data
    # 如果hist_data的freq为None，可以infer freq
    if hist_data.index.inferred_freq == target_freq:
        return hist_data
    resampled = hist_data.resample(target_freq)
    if method in ['last', 'close']:
        resampled = resampled.last()
    elif method in ['first', 'open']:
        resampled = resampled.first()
    elif method in ['max', 'high']:
        resampled = resampled.max()
    elif method in ['min', 'low']:
        resampled = resampled.min()
    elif method in ['avg', 'mean']:
        resampled = resampled.mean()
    elif method in ['sum', 'total']:
        resampled = resampled.sum()
    elif method == 'ffill':
        resampled = resampled.ffill()
    elif method == 'bfill':
        resampled = resampled.bfill()
    elif method in ['nan', 'none']:
        resampled = resampled.first()
    elif method == 'zero':
        resampled = resampled.first().fillna(0)
    else:
        # for unexpected cases
        raise ValueError(f'resample method {method} can not be recognized.')

    # 完成resample频率切换后，根据设置去除非工作日或非交易时段的数据
    # 并填充空数据
    resampled_index = resampled.index
    if forced_start is None:
        start = resampled_index[0]
    else:
        start = pd.to_datetime(forced_start)
    if forced_end is None:
        end = resampled_index[-1]
    else:
        end = pd.to_datetime(forced_end)

    # 如果要求强制转换自然日频率为工作日频率
    # 原来的版本在resample之前就强制转换自然日到工作日，但是测试发现，pd的resample有一个bug：
    # 这个bug会导致method为last时，最后一个工作日的数据取自周日，而不是周五
    # 在实际测试中发现，如果将2020-01-01到2020-01-10之间的Hourly数据汇总到工作日时
    # 2020-01-03是周五，汇总时本来应该将2020-01-03 23:00:00的数据作为当天的数据
    # 但是实际上2020-01-05 23:00:00 的数据被错误地放置到了周五，也就是周日的数据被放到
    # 了周五，这样可能会导致错误的结果
    # 因此解决方案是，仍然按照'D'频率来resample，然后再通过reindex将周六周日的数据去除
    # 不过仅对freq为'D'的频率如此操作
    if b_days_only:
        if target_freq == 'D':
            target_freq = 'B'

    # 如果要求去掉非交易时段的数据
    from qteasy.trading_util import _trade_time_index
    if trade_time_only:
        expanded_index = _trade_time_index(start=start, end=end, freq=target_freq, **kwargs)
    else:
        expanded_index = pd.date_range(start=start, end=end, freq=target_freq)
    resampled = resampled.reindex(index=expanded_index)

    # 如果在数据开始或末尾增加了空数据（因为forced start/forced end），需要根据情况填充
    if (expanded_index[-1] > resampled_index[-1]) or (expanded_index[0] < resampled_index[0]):
        if method == 'ffill':
            resampled.ffill(inplace=True)
        elif method == 'bfill':
            resampled.bfill(inplace=True)
        elif method == 'zero':
            resampled.fillna(0, inplace=True)

    return resampled


# noinspection PyUnresolvedReferences
def set_primary_key_frame(df, primary_key, pk_dtypes):
    """ 与set_primary_key_index的功能相反，将index中的值放入DataFrame中，
        并重设df的index为0，1，2，3，4...

    Parameters
    ----------
    df: pd.DataFrame
        需要操作的df
    primary_key: list
        primary key的名称
    pk_dtypes: list
        primary key的数据类型

    Returns
    -------
    df: pd.DataFrame

    Examples
    --------
    >>> df = pd.DataFrame({'a': [1, 2, 3], 'b': [4, 5, 6]})
    >>> df = set_primary_key_frame(df, ['a'], ['int'])
    >>> df
         a  b
    0    1  4
    1    2  5
    2    3  6
    >>> set_primary_key_index(df, ['a'], ['int'])
    >>> df
         b
    a
    1    4
    2    5
    3    6

    """

    if not isinstance(df, pd.DataFrame):
        raise TypeError(f'df should be a pandas DataFrame, got {type(df)} instead')
    if df.empty:
        return df
    if not isinstance(primary_key, list):
        raise TypeError(f'primary key should be a list, got {type(primary_key)} instead')
    if not isinstance(pk_dtypes, list):
        raise TypeError(f'primary key should be a list, got {type(primary_key)} instead')
    # TODO: 增加检查：primary_key中的元素是否在df.column中存，
    #  如果不存在，df必须有index，且index.name必须存在且与primary_key中的元素一致
    #  否则报错

    idx_columns = list(df.index.names)
    pk_columns = primary_key

    if idx_columns != [None]:
<<<<<<< HEAD
=======
        # index中有值，需要将index中的值放入DataFrame中
>>>>>>> 49c5de14
        index_frame = df.index.to_frame()
        for col in idx_columns:
            df[col] = index_frame[col]

    df.index = range(len(df))
    # 此时primary key有可能被放到了columns的最后面，需要将primary key移动到columns的最前面：
    columns = df.columns.to_list()
    new_col = [col for col in columns if col not in pk_columns]
    new_col = pk_columns + new_col
    df = df.reindex(columns=new_col, copy=False)

    # 设置正确的时间日期格式(找到pk_dtype中是否有"date"或"TimeStamp"类型，将相应的列设置为TimeStamp
    set_datetime_format_frame(df, primary_key, pk_dtypes)

    return df


def set_datetime_format_frame(df, primary_key, pk_dtypes):
    """ 根据primary_key的rule为df的主键设置正确的时间日期类型

    Parameters
    ----------
    df: pd.DataFrame
        需要操作的df
    primary_key: list of str
        主键列
    pk_dtypes: list of str
        主键数据类型，主要关注"date" 和"TimeStamp"

    Returns
    -------
    None

    Examples
    --------
    >>> df = pd.DataFrame({'a': [1, 2, 3], 'b': [4, 5, 6]})
    >>> df = set_primary_key_frame(df, ['a'], [int])
    >>> df
         a    b
    0    1    4
    1    2    5
    2    3    6
    >>> set_primary_key_index(df, ['a'], ['int'])
    >>> df
         b
    a
    1    4
    2    5
    3    6
    >>> set_datetime_format_frame(df, ['a'], ['date'])
    >>> df
                                     b
    a
    1970-01-01 00:00:00.000000001    4
    1970-01-01 00:00:00.000000002    5
    1970-01-01 00:00:00.000000003    6

    """
    # 设置正确的时间日期格式(找到pk_dtype中是否有"date"或"TimeStamp"类型，将相应的列设置为TimeStamp
    if ("date" in pk_dtypes) or ("TimeStamp" in pk_dtypes):
        # 需要设置正确的时间日期格式：
        # 有时候pk会包含多列，可能有多个时间日期，因此需要逐个设置
        for pk_item, dtype in zip(primary_key, pk_dtypes):
            if dtype in ['date', 'TimeStamp']:
                df[pk_item] = pd.to_datetime(df[pk_item])
    return None


def get_primary_key_range(df, primary_key, pk_dtypes):
    """ 给定一个dataframe，给出这个df表的主键的范围，用于下载数据时用作传入参数
        如果主键类型为string，则给出一个list，包含所有的元素
        如果主键类型为date，则给出上下界

    Parameters
    ----------
    df: pd.DataFrame
        需要操作的df
    primary_key: list
        以列表形式给出的primary_key列名
    pk_dtypes: list
        primary_key的数据类型

    Returns
    -------
    dict，形式为{primary_key1: [values], 'start': start_date, 'end': end_date}

    # TODO: 下面的Example由Copilot生成，需要检查
    Examples
    --------
    >>> df = pd.DataFrame({'a': [1, 2, 3], 'b': [4, 5, 6]})
    >>> df
            a  b
    0    1    4
    1    2    5
    2    3    6
    >>> df = set_primary_key_index(df, ['a'], [int])
    >>> df
            b
    a
    1    4
    2    5
    3    6
    >>> get_primary_key_range(df, ['a'], ['int'])
    {'shares': [1, 2, 3]}
    >>> df = pd.DataFrame({'a': [1, 2, 3], 'b': [4, 5, 6]})
    >>> df = set_primary_key_frame(df, ['a'], ['date'])
    >>> df
            a  b
    0    1    4
    1    2    5
    2    3    6
    >>> df = set_primary_key_index(df, ['a'], ['date'])
    >>> df
            b
    a
    1970-01-01 00:00:00.000000001    4
    1970-01-01 00:00:00.000000002    5
    1970-01-01 00:00:00.000000003    6
    >>> get_primary_key_range(df, ['a'], ['date'])
    {'start': Timestamp('1970-01-01 00:00:00.000000001'), 'end': Timestamp('1970-01-01 00:00:00.000000003')}

    """
    if df.index.name is not None:
        df = set_primary_key_frame(df, primary_key=primary_key, pk_dtypes=pk_dtypes)
    res = {}
    for pk, dtype in zip(primary_key, pk_dtypes):
        if (dtype == 'str') or (dtype[:7] == 'varchar'):
            res['shares'] = (list(set(df[pk].values)))
        elif dtype.lower() in ['date', 'timestamp', 'datetime', 'int', 'float', 'double']:
            res['start'] = df[pk].min()
            res['end'] = df[pk].max()
        else:
            raise KeyError(f'invalid dtype: {dtype}')
    return res


def htype_to_table_col(htypes, freq='d', asset_type='E', method='permute', soft_freq=False):
    """ 根据输入的字符串htypes\freq\asset_type,查找包含该data_type的数据表以及column
        仅支持精确匹配。无法精确匹配数据表时，报错

    Parameters
    ----------
    htypes: str or list of str
        需要查找的的数据类型，该数据类型必须能在data_table_map中找到，包括所有内置数据类型，
        也包括自定义数据类型（自定义数据类型必须事先添加到data_table_map中），
        否则会被忽略
        当输入类型为str时，可以接受逗号分隔的字符串表示多个不同的data type
        如下面两种输入等效：
        'close, open, high' == ['close', 'open', 'high']
    freq: str or list of str default 'd'
        所需数据的频率，数据频率必须符合标准频率定义，即包含以下关键字：
        min / hour / H / d / w / M / Q / Y
        同时支持含数字或附加信息的频率如：
        5min / 2d / W-Fri
        如果输入的频率在data_table_map中无法找到，则根据soft_freq的值采取不同处理方式：
        - 如果soft_freq == True:
            在已有的data_table_map中查找最接近的freq并输出
        - 如果soft_freq == False:
            该项被忽略
    asset_type: (str, list) default 'E'
        所需数据的资产类型。该资产类型必须能在data_table_map中找到，
        否则会被忽略
        输入逗号分隔的多个asset_type等效于多个asset_type的list
    method: str
        决定htype和asset_type数据的匹配方式以及输出的数据表数量：
        - 'exact': 完全匹配，针对输入的每一个参数匹配一张数据表
          输出的数据列数量与htype/freq/asset_type的最大数量相同，
          如果输入的数据中freq与asset_type数量不足时，自动补足
          如果输入的数据中freq与asset_type数量太多时，自动忽略
          当输入的htype或asset_type中有一个或多个无法在data_table_map中找到匹配项时，该项会被忽略
        举例：
            输入为:
                ['close', 'pe'], ['d', 'd'], ['E', 'IDX'] 时，
            输出为:
                {'stock_daily':     ['close'],
                 'index_indicator': ['pe']}

        - 'permute': 排列组合，针对输入数据的排列组合输出匹配的数据表
          输出的数据列数量与htype/freq/asset_type的数量乘积相同，但同一张表中的数据列会
          被合并
          当某一个htype或asset_type的组合无法在data_table_map中找到时，忽略该组合
        举例：
            输入为:
                ['close', 'pe', 'open'], ['d'], ['E', 'IDX']时，
            输出为:
                {'stock_daily':     ['close', 'open'],
                 'index_daily':     ['close', 'open'],
                 'stock_indicator': ['pe'],
                 'index_indicator': ['pe']}
    soft_freq: bool, default False
        决定freq的匹配方式：
        - True: 允许不完全匹配输入的freq，优先查找更高且能够等分匹配的频率，
          失败时查找更低的频率，如果都失败，则输出None(当method为'exact'时)，
          或被忽略(当method为'permute'时)
        - False:不允许不完全匹配的freq，当输入的freq无法匹配时输出None(当method为'exact'时)

    Returns
    -------
    matched_tables: dict
    key为需要的数据所在数据表，value为该数据表中的数据列:
    {tables: columns}

    TODO: 未来可以考虑增加对freq的soft匹配，即允许不完全匹配输入的freq，优先查找更高且能够等分匹配的频率，
     失败时查找更低的频率，如果都失败，则输出None(当method为'exact'时)，
     或被忽略(当method为'permute'时)

    TODO: 下面Example中的输出结果需要更新
    Examples
    --------
    >>> htype_to_table_col('close, open, high', freq='d', asset_type='E', method='exact')
    {'stock_daily': ['close', 'open', 'high']}
    >>> htype_to_table_col('close, open, high', freq='d, m', asset_type='E', method='exact')
    {'stock_daily': ['close', 'high'], 'stock_monthly': ['open']}
    >>> htype_to_table_col('close, open, high', freq='d, m', asset_type='E, IDX', method='exact')
    {'index_monthly': ['open'], 'stock_daily': ['close', 'high']}
    >>> htype_to_table_col('close, open, high', freq='d, m', asset_type='E, IDX', method='permute')
    {'stock_daily': ['close', 'open', 'high'],
     'stock_monthly': ['close', 'open', 'high'],
     'index_daily': ['close', 'open', 'high'],
     'index_monthly': ['close', 'open', 'high']}
    """
    if isinstance(htypes, str):
        htypes = str_to_list(htypes)
    if isinstance(freq, str):
        freq = str_to_list(freq)
    if isinstance(asset_type, str):
        if asset_type.lower() == 'any':
            from .utilfuncs import AVAILABLE_ASSET_TYPES
            asset_type = AVAILABLE_ASSET_TYPES
        else:
            asset_type = str_to_list(asset_type)

    # 根据资产类型、数据类型和频率找到应该下载数据的目标数据表

    # 并开始从dtype_map中查找内容,
    # - exact模式下使用reindex确保找足数量，按照输入组合的数量查找，找不到的输出NaN
    # - permute模式下将dtype/freq/atype排列组合后查找所有可能的数据表，找不到的输出NaN
    dtype_map = get_dtype_map()
    if method.lower() == 'exact':
        # 一一对应方式，仅严格按照输入数据的数量一一列举数据表名称：
        idx_count = max(len(htypes), len(freq), len(asset_type))
        freq_padder = freq[0] if len(freq) == 1 else 'd'
        asset_padder = asset_type[0] if len(asset_type) == 1 else 'E'
        htypes = input_to_list(htypes, idx_count, padder=htypes[-1])
        freq = input_to_list(freq, idx_count, padder=freq_padder)
        asset_type = input_to_list(asset_type, idx_count, padder=asset_padder)
        dtype_idx = [(h, f, a) for h, f, a in zip(htypes, freq, asset_type)]

    elif method.lower() == 'permute':
        import itertools
        dtype_idx = list(itertools.product(htypes, freq, asset_type))

    else:  # for some unexpected cases
        raise KeyError(f'invalid method {method}')

    # 查找内容
    found_dtypes = dtype_map.reindex(index=dtype_idx)

    # 检查找到的数据中是否有NaN值，即未精确匹配到的值，确认是由于dtype/atype不对还是freq不对造成的
    # 如果是freq不对造成的，则需要抖动freq后重新匹配
    not_matched = found_dtypes.isna().all(axis=1)
    all_found = ~not_matched.any()  # 如果没有任何组合未找到，等价于全部组合都找到了
    # 在soft_freq模式下，进一步确认无法找到数据的原因，如果因为freq不匹配，则抖动freq后重新查找
    rematched_tables = {}
    if (not all_found) and soft_freq:
        # 有部分htype/freq/type组合没有找到结果，这部分index需要调整
        unmatched_index = found_dtypes.loc[not_matched].index
        unmatched_dtypes = [item[0] for item in unmatched_index]
        unmatched_freqs = [item[1] for item in unmatched_index]
        unmatched_atypes = [item[2] for item in unmatched_index]
        map_index = dtype_map.index
        all_dtypes = map_index.get_level_values(0)
        all_freqs = map_index.get_level_values(1)
        all_atypes = map_index.get_level_values(2)

        rematched_dtype_index = []
        for dt, fr, at in zip(unmatched_dtypes, unmatched_freqs, unmatched_atypes):
            try:
                rematched_dtype_loc = all_dtypes.get_loc(dt)
                rematched_atype_loc = all_atypes.get_loc(at)
            except KeyError:
                # 如果产生Exception，说明dt或at无法精确匹配
                # 此时应该保留全NaN输出
                continue
                # raise KeyError(f'dtype ({dt}) or asset_type ({at}) can not be found in dtype map')
            # 否则就是freq无法精确匹配，此时需要抖动freq
            '''
            原本使用下面的方法获取同时满足两个条件的freq的集合
            available_freq_list = all_freqs[rematched_dtype_loc & rematched_atype_loc]
            available_freq_list = list(set(available_freq_list))
            但是rematched_dtype_loc和rematched_atype_loc有时候类型不同，因此无法直接&
            例如，当dt = invest_income 时，rematched_dtype_loc返回值为一个数字209，
            而当at = E 时，rematched_atype_loc返回值为一个bool series
            两者无法直接进行 & 运算，因此会导致错误结果
            因此直接使用集合交集运算
            '''
            dtype_freq_list = set(all_freqs[rematched_dtype_loc])
            atype_freq_list = set(all_freqs[rematched_atype_loc])
            available_freq_list = dtype_freq_list.intersection(atype_freq_list)

            # 当无法找到available freq list时，跳过这一步
            if len(available_freq_list) == 0:
                continue

            dithered_freq = freq_dither(fr, available_freq_list)
            # 将抖动后生成的新的dtype ID保存下来
            rematched_dtype_index.append((dt, dithered_freq.lower(), at))

        # 抖动freq后生成的index中可能有重复项，需要去掉重复项
        rematched_dtype_index_unduplicated = list(set(rematched_dtype_index))
        # 通过去重后的index筛选出所需的dtypes
        rematched_dtypes = dtype_map.reindex(index=rematched_dtype_index_unduplicated)
        # 合并成组后生成dict
        group = rematched_dtypes.groupby(['table_name'])
        rematched_tables = group['column'].apply(list).to_dict()

    # 从found_dtypes中提取数据并整理为dict
    group = found_dtypes.groupby(['table_name'])
    matched_tables = group['column'].apply(list).to_dict()

    if soft_freq:
        # 将找到的dtypes与重新匹配的dtypes合并
        matched_tables.update(rematched_tables)
    return matched_tables


# noinspection PyTypeChecker
@lru_cache(maxsize=16)
def get_built_in_table_schema(table, with_remark=False, with_primary_keys=True):
    """ 给出数据表的名称，从相关TABLE中找到表的主键名称及其数据类型

    Parameters
    ----------
    table:
        str, 表名称(注意不是表的结构名称)
    with_remark: bool
        为True时返回remarks，否则不返回
    with_primary_keys: bool
        为True时返回primary_keys以及primary_key的数据类型，否则不返回

    Returns
    -------
    Tuple: 包含四个List，包括:
        columns: 整张表的列名称
        dtypes: 整张表所有列的数据类型
        primary_keys: 主键列名称
        pk_dtypes: 主键列的数据类型
    """
    if not isinstance(table, str):
        raise TypeError(f'table name should be a string, got {type(table)} instead')
    if table not in TABLE_MASTERS.keys():
        raise KeyError(f'invalid table name')

    table_schema = TABLE_MASTERS[table][TABLE_MASTER_COLUMNS.index('schema')]
    schema = TABLE_SCHEMA[table_schema]
    columns = schema['columns']
    dtypes = schema['dtypes']
    remarks = schema['remarks']
    pk_loc = schema['prime_keys']
    primary_keys = [columns[i] for i in pk_loc]
    pk_dtypes = [dtypes[i] for i in pk_loc]

    if (not with_remark) and with_primary_keys:
        return columns, dtypes, primary_keys, pk_dtypes
    if with_remark and (not with_primary_keys):
        return columns, dtypes, remarks
    if (not with_remark) and (not with_primary_keys):
        return columns, dtypes
    if with_remark and with_primary_keys:
        return columns, dtypes, remarks, primary_keys, pk_dtypes


@lru_cache(maxsize=1)
def get_dtype_map():
    """ 获取所有内置数据类型的清单

    :return:
    """
    dtype_map = pd.DataFrame(DATA_TABLE_MAP).T
    dtype_map.columns = DATA_TABLE_MAP_COLUMNS
    dtype_map.index.names = DATA_TABLE_MAP_INDEX_NAMES
    return dtype_map


@lru_cache(maxsize=1)
def get_table_map():
    """ 获取所有内置数据表的清单，to be deprecated

    Returns
    -------
    pd.DataFrame
    数据表清单
    """
    warnings.warn('get_table_map() is deprecated, use get_table_master() instead', DeprecationWarning)
    table_map = pd.DataFrame(TABLE_MASTERS).T
    table_map.columns = TABLE_MASTER_COLUMNS
    return table_map


@lru_cache(maxsize=1)
def get_table_master():
    """ 获取所有内置数据表的清单

    Returns
    -------
    table_masters: pd.DataFrame
    数据表清单, 包含以下字段:
    """
    table_master = pd.DataFrame(TABLE_MASTERS).T
    table_master.columns = TABLE_MASTER_COLUMNS
    return table_master


def find_history_data(s, fuzzy=False, match_description=False):
    """ 根据输入的字符串，查找或匹配历史数据类型

    用户可以使用qt.datasource.find_history_data()形式查找可用的历史数据
    并且显示该历史数据的详细信息。支持模糊查找、支持通配符、支持通过英文字符或中文
    查找匹配的历史数据类型。
    例如，输入"pe"或"市盈率"都可以匹配到市盈率数据类型，并且提供该数据类型的相关信息
    相关信息如：
    调用名称、中文简介、所属数据表、数据频率、证券类型等等

    Parameters
    ----------
    s: str
        一个字符串，用于查找或匹配历史数据类型
    fuzzy: bool, Default: False
        是否模糊匹配数据名称，
         - False: 仅精确匹配数据的名称
         - True:  模糊匹配数据名称以及数据描述
    match_description: bool, Default: False
        是否模糊匹配数据描述
         - False: 模糊匹配时不包含数据描述（仅匹配数据名称）
         - True:  模糊匹配时包含数据描述

    Returns
    -------
    None

    Examples
    --------
    >>> import qteasy as qt
    >>> qt.find_history_data('pe')
    matched following history data,
    use "qt.get_history_panel()" to load these data:
    ------------------------------------------------------------------------
      h_data   dtype             table asset freq plottable                remarks
    0     pe   float   stock_indicator     E    d        No  市盈率(总市值/净利润， 亏损的PE为空)
    1     pe  double  stock_indicator2     E    d        No                  市盈(动)
    2     pe   float   index_indicator   IDX    d        No                    市盈率
    ========================================================================

    Raises
    ------

    """

    # TODO: 重写或检查此函数，原来的想法是允许数据表中存在相同的列名，此处通过搜索的
    #  方式找到所有匹配的列。现在的新架构为每一个列赋予了一个唯一的ID，相同的列名仍然
    #  存在但是已经不作为ID使用，因此在输出表中应该列出该数据的ID、freq、Atype用于
    #  指导如何精确定位数据，至于数据列名仅作为参考信息存在。
    #
    # TODO: 作为一个qt主函数，应增加功能：通过kwargs提供Atype和freq的筛选功能
    #
    # TODO: 作为一个qt主函数，增加功能：允许模糊匹配remarks
    if not isinstance(s, str):
        raise TypeError(f'input should be a string, got {type(s)} instead.')
    # 判断输入是否ascii编码，如果是，匹配数据名称，否则，匹配数据描述
    try:
        s.encode('ascii')
    except UnicodeEncodeError:
        is_ascii = False
    else:
        is_ascii = True

    table_master = get_table_master()
    items_found = {'h_data':  [],
                   'dtype':   [],
                   'table':   [],
                   'asset':   [],
                   'freq':    [],
                   'plot':    [],
                   'remarks': []
                   }
    for table in table_master.index:
        table_schema_name = table_master['schema'].loc[table]
        table_schema = TABLE_SCHEMA[table_schema_name]
        asset_type = table_master['asset_type'].loc[table]
        data_freq = table_master['freq'].loc[table]

        columns = table_schema['columns']
        dtypes = table_schema['dtypes']
        remarks = table_schema['remarks']

        if is_ascii:
            where_to_look = columns
            match_how = _lev_ratio
        else:
            where_to_look = remarks
            match_how = _partial_lev_ratio
        if ('?' in s) or ('*' in s):
            matched = _wildcard_match(s, where_to_look)
        else:
            match_values = list(map(match_how, [s] * len(where_to_look), where_to_look))
            matched = [where_to_look[i] for i in range(len(where_to_look)) if match_values[i] >= 0.9]

        if len(matched) > 0:
            matched_index = [where_to_look.index(item) for item in matched]
            matched_count = len(matched_index)
            items_found['h_data'].extend([columns[i] for i in matched_index])
            items_found['remarks'].extend([remarks[i] for i in matched_index])
            items_found['dtype'].extend([dtypes[i] for i in matched_index])
            items_found['table'].extend([table] * matched_count)
            items_found['asset'].extend([asset_type] * matched_count)
            items_found['freq'].extend([data_freq] * matched_count)
            items_found['plot'].extend(['No'] * matched_count)

    df = pd.DataFrame(items_found)
    print(f'matched following history data, \n'
          f'use "qt.get_history_panel()" to load these data:\n'
          f'------------------------------------------------------------------------\n{df}\n'
          f'========================================================================')

    return list(df.index)


def ensure_sys_table(table):
    """ 检察table是不是sys表

    Parameters
    ----------
    table:

    Returns
    -------
    None

    Raises
    ------
    KeyError: 当输入的表名称不正确时，或筛选条件字段名不存在时
    TypeError: 当输入的表名称类型不正确，或表使用方式不是sys类型时
    """

    # 检察输入的table名称，以及是否属于sys表
    if not isinstance(table, str):
        raise TypeError(f'table name should be a string, got {type(table)} instead.')
    try:
        table_usage = TABLE_MASTERS[table][2]
        if not table_usage == 'sys':
            raise TypeError(f'Table {table}<{table_usage}> is not subjected to sys use')
    except KeyError as e:
        raise KeyError(f'"{e}" is not a valid table name')
    except Exception as e:
        raise RuntimeError(f'{e}: An error occurred when checking table usage')
    <|MERGE_RESOLUTION|>--- conflicted
+++ resolved
@@ -4592,10 +4592,7 @@
     pk_columns = primary_key
 
     if idx_columns != [None]:
-<<<<<<< HEAD
-=======
         # index中有值，需要将index中的值放入DataFrame中
->>>>>>> 49c5de14
         index_frame = df.index.to_frame()
         for col in idx_columns:
             df[col] = index_frame[col]
